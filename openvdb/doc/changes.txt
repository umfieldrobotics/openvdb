--- conflicted
+++ resolved
@@ -17,13 +17,10 @@
   @vdblink::tree::LeafNode::modifyValueAndActiveState()
   LeafNode::modifyValueAndActiveState@endlink now modify voxel values
   in place for improved performance.
-<<<<<<< HEAD
+- Add CMake support for linking against Jemalloc and TBB malloc and enable
+  Jemalloc by default for Linux and non-Maya, otherwise use TBB malloc.
 - Made a few improvements related to the use of std::inf and std::nan with
   integer types to resolve Visual Studio compatibility issues.
-=======
-- Add CMake support for linking against Jemalloc and TBB malloc and enable
-  Jemalloc by default for Linux and non-Maya, otherwise use TBB malloc.
->>>>>>> 9c0bbd58
 
 @par
 Bug fixes:
