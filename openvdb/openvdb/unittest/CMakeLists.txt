--- conflicted
+++ resolved
@@ -59,113 +59,6 @@
 
 set(UNITTEST_SOURCE_FILES
   main.cc
-<<<<<<< HEAD
-  TestActivate.cc
-  TestAttributeArray.cc
-  TestAttributeArrayString.cc
-  TestAttributeGroup.cc
-  TestAttributeSet.cc
-  TestBBox.cc
-  TestClip.cc
-  TestConjGradient.cc
-  TestCoord.cc
-  TestCount.cc
-  TestCpt.cc
-  TestCurl.cc
-  TestDelayedLoadMetadata.cc
-  TestDense.cc
-  TestDenseSparseTools.cc
-  TestDiagnostics.cc
-  TestDivergence.cc
-  TestDoubleMetadata.cc
-  TestExceptions.cc
-  TestFastSweeping.cc
-  TestFile.cc
-  TestFilter.cc
-  TestFindActiveValues.cc
-  TestFloatMetadata.cc
-  TestGradient.cc
-  TestGrid.cc
-  TestGridBbox.cc
-  TestGridDescriptor.cc
-  TestGridIO.cc
-  TestGridTransformer.cc
-  TestIndexFilter.cc
-  TestIndexIterator.cc
-  TestInit.cc
-  TestInt32Metadata.cc
-  TestInt64Metadata.cc
-  TestInternalOrigin.cc
-  TestLaplacian.cc
-  TestLeaf.cc
-  TestLeafBool.cc
-  TestLeafIO.cc
-  TestLeafManager.cc
-  TestLeafMask.cc
-  TestLeafOrigin.cc
-  TestLevelSetRayIntersector.cc
-  TestLevelSetUtil.cc
-  TestLinearInterp.cc
-  TestMaps.cc
-  TestMat4Metadata.cc
-  TestMath.cc
-  TestMeanCurvature.cc
-  TestMerge.cc
-  TestMeshToVolume.cc
-  TestMetadata.cc
-  TestMetadataIO.cc
-  TestMetaMap.cc
-  TestMorphology.cc
-  TestMultiResGrid.cc
-  TestName.cc
-  TestNodeIterator.cc
-  TestNodeManager.cc
-  TestNodeMask.cc
-  TestParticleAtlas.cc
-  TestParticlesToLevelSet.cc
-  TestPointAdvect.cc
-  TestPointAttribute.cc
-  TestPointConversion.cc
-  TestPointCount.cc
-  TestPointDataLeaf.cc
-  TestPointDelete.cc
-  TestPointGroup.cc
-  TestPointIndexGrid.cc
-  TestPointMask.cc
-  TestPointMove.cc
-  TestPointPartitioner.cc
-  TestPointSample.cc
-  TestPointScatter.cc
-  TestPointsToMask.cc
-  TestPoissonSolver.cc
-  TestPotentialFlow.cc
-  TestPrePostAPI.cc
-  TestQuadraticInterp.cc
-  TestQuantizedUnitVec.cc
-  TestQuat.cc
-  TestRay.cc
-  TestStats.cc
-  TestStream.cc
-  TestStreamCompression.cc
-  TestStringMetadata.cc
-  TestTools.cc
-  TestTopologyToLevelSet.cc
-  TestTransform.cc
-  TestTree.cc
-  TestTreeCombine.cc
-  TestTreeGetSetValues.cc
-  TestTreeIterators.cc
-  TestTreeVisitor.cc
-  TestTypes.cc
-  TestUtil.cc
-  TestValueAccessor.cc
-  TestVec2Metadata.cc
-  TestVec3Metadata.cc
-  TestVolumeRayIntersector.cc
-  TestVolumeToMesh.cc
-  TestVolumeToSpheres.cc
-=======
->>>>>>> 080d61c3
 )
 
 if(OPENVDB_TESTS)
@@ -186,6 +79,7 @@
     TestClip.cc
     TestConjGradient.cc
     TestCoord.cc
+    TestCount.cc
     TestCpt.cc
     TestCurl.cc
     TestDelayedLoadMetadata.cc
