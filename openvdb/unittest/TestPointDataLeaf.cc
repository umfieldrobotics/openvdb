///////////////////////////////////////////////////////////////////////////
//
// Copyright (c) 2012-2017 DreamWorks Animation LLC
//
// All rights reserved. This software is distributed under the
// Mozilla Public License 2.0 ( http://www.mozilla.org/MPL/2.0/ )
//
// Redistributions of source code must retain the above copyright
// and license notice and the following restrictions and disclaimer.
//
// *     Neither the name of DreamWorks Animation nor the names of
// its contributors may be used to endorse or promote products derived
// from this software without specific prior written permission.
//
// THIS SOFTWARE IS PROVIDED BY THE COPYRIGHT HOLDERS AND CONTRIBUTORS
// "AS IS" AND ANY EXPRESS OR IMPLIED WARRANTIES, INCLUDING, BUT NOT
// LIMITED TO, THE IMPLIED WARRANTIES OF MERCHANTABILITY AND FITNESS FOR
// A PARTICULAR PURPOSE ARE DISCLAIMED. IN NO EVENT SHALL THE COPYRIGHT
// OWNER OR CONTRIBUTORS BE LIABLE FOR ANY INDIRECT, INCIDENTAL,
// SPECIAL, EXEMPLARY, OR CONSEQUENTIAL DAMAGES (INCLUDING, BUT NOT
// LIMITED TO, PROCUREMENT OF SUBSTITUTE GOODS OR SERVICES; LOSS OF USE,
// DATA, OR PROFITS; OR BUSINESS INTERRUPTION) HOWEVER CAUSED AND ON ANY
// THEORY OF LIABILITY, WHETHER IN CONTRACT, STRICT LIABILITY, OR TORT
// (INCLUDING NEGLIGENCE OR OTHERWISE) ARISING IN ANY WAY OUT OF THE USE
// OF THIS SOFTWARE, EVEN IF ADVISED OF THE POSSIBILITY OF SUCH DAMAGE.
// IN NO EVENT SHALL THE COPYRIGHT HOLDERS' AND CONTRIBUTORS' AGGREGATE
// LIABILITY FOR ALL CLAIMS REGARDLESS OF THEIR BASIS EXCEED US$250.00.
//
///////////////////////////////////////////////////////////////////////////

#include <cppunit/extensions/HelperMacros.h>

#include <openvdb/points/PointDataGrid.h>
#include <openvdb/openvdb.h>
#include <openvdb/io/io.h>

using namespace openvdb;
using namespace openvdb::points;

class TestPointDataLeaf: public CppUnit::TestCase
{
public:

    virtual void setUp() { openvdb::initialize(); }
    virtual void tearDown() { openvdb::uninitialize(); }

    CPPUNIT_TEST_SUITE(TestPointDataLeaf);
    CPPUNIT_TEST(testEmptyLeaf);
    CPPUNIT_TEST(testOffsets);
    CPPUNIT_TEST(testSetValue);
    CPPUNIT_TEST(testMonotonicity);
    CPPUNIT_TEST(testAttributes);
    CPPUNIT_TEST(testTopologyCopy);
    CPPUNIT_TEST(testEquivalence);
    CPPUNIT_TEST(testIterators);
    CPPUNIT_TEST(testReadWriteCompression);
    CPPUNIT_TEST(testIO);
    CPPUNIT_TEST(testSwap);
    CPPUNIT_TEST(testCopyOnWrite);
    CPPUNIT_TEST(testCopyDescriptor);
    CPPUNIT_TEST_SUITE_END();

    void testEmptyLeaf();
    void testOffsets();
    void testSetValue();
    void testMonotonicity();
    void testAttributes();
    void testTopologyCopy();
    void testEquivalence();
    void testIterators();
    void testReadWriteCompression();
    void testIO();
    void testSwap();
    void testCopyOnWrite();
    void testCopyDescriptor();

private:

}; // class TestPointDataLeaf

using LeafType = PointDataTree::LeafNodeType;
using ValueType = LeafType::ValueType;
using BufferType = LeafType::Buffer;

namespace {

bool
matchingNamePairs(const openvdb::NamePair& lhs,
                  const openvdb::NamePair& rhs)
{
    if (lhs.first != rhs.first)     return false;
    if (lhs.second != rhs.second)     return false;

    return true;
}

bool
zeroLeafValues(const LeafType* leafNode)
{
    for (openvdb::Index i = 0; i < LeafType::SIZE; i++) {
        if (leafNode->buffer().getValue(i) != LeafType::ValueType(0))   return false;
    }

    return true;
}

bool
noAttributeData(const LeafType* leafNode)
{
    const AttributeSet& attributeSet = leafNode->attributeSet();

    return attributeSet.size() == 0 && attributeSet.descriptor().size() == 0;
}

bool
monotonicOffsets(const LeafType& leafNode)
{
    int previous = -1;

    for (auto iter = leafNode.cbeginValueOn(); iter; ++iter) {
        if (previous > int(*iter))  return false;
        previous = int(*iter);
    }

    return true;
}

// (borrowed from PointIndexGrid unit test)

class PointList
{
public:
    using PosType       = openvdb::Vec3R;
    using value_type    = openvdb::Vec3R;

    PointList(const std::vector<openvdb::Vec3R>& points)
        : mPoints(&points)
    {
    }

    size_t size() const {
        return mPoints->size();
    }

    void getPos(size_t n, openvdb::Vec3R& xyz) const {
        xyz = (*mPoints)[n];
    }

protected:
    std::vector<openvdb::Vec3R> const * const mPoints;
}; // PointList

// Generate random points by uniformly distributing points
// on a unit-sphere.
// (borrowed from PointIndexGrid unit test)
std::vector<openvdb::Vec3R> genPoints(const int numPoints)
{
    // init
    openvdb::math::Random01 randNumber(0);
    const int n = int(std::sqrt(double(numPoints)));
    const double xScale = (2.0 * M_PI) / double(n);
    const double yScale = M_PI / double(n);

    double x, y, theta, phi;

    std::vector<openvdb::Vec3R> points;
    points.reserve(n*n);

    // loop over a [0 to n) x [0 to n) grid.
    for (int a = 0; a < n; ++a) {
        for (int b = 0; b < n; ++b) {

            // jitter, move to random pos. inside the current cell
            x = double(a) + randNumber();
            y = double(b) + randNumber();

            // remap to a lat/long map
            theta = y * yScale; // [0 to PI]
            phi   = x * xScale; // [0 to 2PI]

            // convert to cartesian coordinates on a unit sphere.
            // spherical coordinate triplet (r=1, theta, phi)
            points.emplace_back(    std::sin(theta)*std::cos(phi),
                                    std::sin(theta)*std::sin(phi),
                                    std::cos(theta) );
        }
    }

    return points;
}

} // namespace

void
TestPointDataLeaf::testEmptyLeaf()
{
    // empty leaf construction

    {
        LeafType* leafNode = new LeafType();

        CPPUNIT_ASSERT(leafNode);
        CPPUNIT_ASSERT(leafNode->isEmpty());
        CPPUNIT_ASSERT(!leafNode->buffer().empty());
        CPPUNIT_ASSERT(zeroLeafValues(leafNode));
        CPPUNIT_ASSERT(noAttributeData(leafNode));
        CPPUNIT_ASSERT(leafNode->origin() == openvdb::Coord(0, 0, 0));

        delete leafNode;
    }

    // empty leaf with non-zero origin construction

    {
        openvdb::Coord coord(20, 30, 40);

        LeafType* leafNode = new LeafType(coord);

        CPPUNIT_ASSERT(leafNode);
        CPPUNIT_ASSERT(leafNode->isEmpty());
        CPPUNIT_ASSERT(!leafNode->buffer().empty());
        CPPUNIT_ASSERT(zeroLeafValues(leafNode));
        CPPUNIT_ASSERT(noAttributeData(leafNode));

        CPPUNIT_ASSERT(leafNode->origin() == openvdb::Coord(16, 24, 40));

        delete leafNode;
    }
}


void
TestPointDataLeaf::testOffsets()
{
    // offsets for one point per voxel (active = true)

    {
        LeafType* leafNode = new LeafType();

        for (openvdb::Index i = 0; i < LeafType::SIZE; i++) {
            leafNode->setOffsetOn(i, i);
        }

        CPPUNIT_ASSERT(leafNode->getValue(10) == 10);
        CPPUNIT_ASSERT(leafNode->isDense());

        delete leafNode;
    }

    // offsets for one point per voxel (active = false)

    {
        LeafType* leafNode = new LeafType();

        for (openvdb::Index i = 0; i < LeafType::SIZE; i++) {
            leafNode->setOffsetOnly(i, i);
        }

        CPPUNIT_ASSERT(leafNode->getValue(10) == 10);
        CPPUNIT_ASSERT(leafNode->isEmpty());

        delete leafNode;
    }

    // test bulk offset replacement without activity mask update

    {
        LeafType* leafNode = new LeafType();

        for (openvdb::Index i = 0; i < LeafType::SIZE; ++i) {
            leafNode->setOffsetOn(i, 10);
        }

        std::vector<LeafType::ValueType> newOffsets(LeafType::SIZE);

        leafNode->setOffsets(newOffsets, /*updateValueMask*/false);

        const LeafType::NodeMaskType& valueMask = leafNode->getValueMask();
        for (openvdb::Index i = 0; i < LeafType::SIZE; ++i ) {
            CPPUNIT_ASSERT(valueMask.isOn(i));
        }

        delete leafNode;
    }

    // test bulk offset replacement with activity mask update

    {
        LeafType* leafNode = new LeafType();

        for (openvdb::Index i = 0; i < LeafType::SIZE; ++i) {
            leafNode->setOffsetOn(i, 10);
        }

        std::vector<LeafType::ValueType> newOffsets(LeafType::SIZE);

        leafNode->setOffsets(newOffsets, /*updateValueMask*/true);

        const LeafType::NodeMaskType& valueMask = leafNode->getValueMask();
        for (openvdb::Index i = 0; i < LeafType::SIZE; ++i ) {
            CPPUNIT_ASSERT(valueMask.isOff(i));
        }

        delete leafNode;
    }

    // ensure bulk offset replacement fails when vector size doesn't equal number of voxels

    {
        LeafType* leafNode = new LeafType();

        std::vector<LeafType::ValueType> newOffsets;
        CPPUNIT_ASSERT_THROW(leafNode->setOffsets(newOffsets), openvdb::ValueError);

        delete leafNode;
    }

    // test offset validation

    {
        using AttributeVec3s    = TypedAttributeArray<Vec3s>;
        using AttributeS        = TypedAttributeArray<float>;
        using Descriptor        = AttributeSet::Descriptor;

        // empty Descriptor should throw on leaf node initialize
        auto emptyDescriptor = std::make_shared<Descriptor>();
        LeafType* emptyLeafNode = new LeafType();
        CPPUNIT_ASSERT_THROW(emptyLeafNode->initializeAttributes(emptyDescriptor, 5),
            openvdb::IndexError);

        // create a non-empty Descriptor
        Descriptor::Ptr descriptor = Descriptor::create(AttributeVec3s::attributeType());

        // ensure validateOffsets succeeds for monotonically increasing offsets that fully
        // utilise the underlying attribute arrays

        {
            const size_t numAttributes = 1;
            LeafType* leafNode = new LeafType();
            leafNode->initializeAttributes(descriptor, numAttributes);

            descriptor = descriptor->duplicateAppend("density", AttributeS::attributeType());
            leafNode->appendAttribute(leafNode->attributeSet().descriptor(),
                descriptor, descriptor->find("density"));

            std::vector<LeafType::ValueType> offsets(LeafType::SIZE);
            offsets.back() = numAttributes;
            leafNode->setOffsets(offsets);

            CPPUNIT_ASSERT_NO_THROW(leafNode->validateOffsets());
            delete leafNode;
        }

        // ensure validateOffsets detects non-monotonic offset values

        {
            LeafType* leafNode = new LeafType();

            std::vector<LeafType::ValueType> offsets(LeafType::SIZE);
            *offsets.begin() = 1;
            leafNode->setOffsets(offsets);

            CPPUNIT_ASSERT_THROW(leafNode->validateOffsets(), openvdb::ValueError);
            delete leafNode;
        }

        // ensure validateOffsets detects inconsistent attribute array sizes

        {
            descriptor = Descriptor::create(AttributeVec3s::attributeType());

            const size_t numAttributes = 1;
            LeafType* leafNode = new LeafType();
            leafNode->initializeAttributes(descriptor, numAttributes);

            descriptor = descriptor->duplicateAppend("density", AttributeS::attributeType());
            leafNode->appendAttribute(leafNode->attributeSet().descriptor(),
                descriptor, descriptor->find("density"));

            AttributeSet* newSet = new AttributeSet(leafNode->attributeSet(), numAttributes);
            newSet->replace("density", AttributeS::create(numAttributes+1));
            leafNode->replaceAttributeSet(newSet);

            std::vector<LeafType::ValueType> offsets(LeafType::SIZE);
            offsets.back() = numAttributes;
            leafNode->setOffsets(offsets);

            CPPUNIT_ASSERT_THROW(leafNode->validateOffsets(), openvdb::ValueError);
            delete leafNode;
        }

        // ensure validateOffsets detects unused attributes (e.g. final voxel offset not
        // equal to size of attribute arrays)

        {
            descriptor = Descriptor::create(AttributeVec3s::attributeType());

            const size_t numAttributes = 1;
            LeafType* leafNode = new LeafType();
            leafNode->initializeAttributes(descriptor, numAttributes);

            descriptor = descriptor->duplicateAppend("density", AttributeS::attributeType());
            leafNode->appendAttribute(leafNode->attributeSet().descriptor(),
                descriptor, descriptor->find("density"));

            std::vector<LeafType::ValueType> offsets(LeafType::SIZE);
            offsets.back() = numAttributes - 1;
            leafNode->setOffsets(offsets);

            CPPUNIT_ASSERT_THROW(leafNode->validateOffsets(), openvdb::ValueError);
            delete leafNode;
        }

        // ensure validateOffsets detects out-of-bounds offset values

        {
            descriptor = Descriptor::create(AttributeVec3s::attributeType());

            const size_t numAttributes = 1;
            LeafType* leafNode = new LeafType();
            leafNode->initializeAttributes(descriptor, numAttributes);

            descriptor = descriptor->duplicateAppend("density", AttributeS::attributeType());
            leafNode->appendAttribute(leafNode->attributeSet().descriptor(),
                descriptor, descriptor->find("density"));

            std::vector<LeafType::ValueType> offsets(LeafType::SIZE);
            offsets.back() = numAttributes + 1;
            leafNode->setOffsets(offsets);

            CPPUNIT_ASSERT_THROW(leafNode->validateOffsets(), openvdb::ValueError);
            delete leafNode;
        }
    }
}


void
TestPointDataLeaf::testSetValue()
{
    LeafType leaf(openvdb::Coord(0, 0, 0));

    openvdb::Coord xyz(0, 0, 0);
    openvdb::Index index(LeafType::coordToOffset(xyz));

    // the following tests are not run when in debug mode
    // due to assertions firing

#ifndef NDEBUG
    return;
#endif

    // ensure all non-modifiable operations are no-ops

    leaf.setValueOnly(xyz, 10);
    leaf.setValueOnly(index, 10);
    leaf.setValueOff(xyz, 10);
    leaf.setValueOff(index, 10);
    leaf.setValueOn(xyz, 10);
    leaf.setValueOn(index, 10);

    struct Local { static inline void op(unsigned int& n) { n = 10; } };

    leaf.modifyValue(xyz, Local::op);
    leaf.modifyValue(index, Local::op);
    leaf.modifyValueAndActiveState(xyz, Local::op);

    CPPUNIT_ASSERT_EQUAL(0, int(leaf.getValue(xyz)));
}


void
TestPointDataLeaf::testMonotonicity()
{
    LeafType leaf(openvdb::Coord(0, 0, 0));

    // assign aggregate values and activate all non-even coordinate sums

    unsigned sum = 0;

    for (unsigned int i = 0; i < LeafType::DIM; i++) {
        for (unsigned int j = 0; j < LeafType::DIM; j++) {
            for (unsigned int k = 0; k < LeafType::DIM; k++) {
                if (((i + j + k) % 2) == 0)     continue;

                leaf.setOffsetOn(LeafType::coordToOffset(openvdb::Coord(i, j, k)), sum++);
            }
        }
    }

    CPPUNIT_ASSERT(monotonicOffsets(leaf));

    // manually change a value and ensure offsets become non-monotonic

    leaf.setOffsetOn(500, 4);

    CPPUNIT_ASSERT(!monotonicOffsets(leaf));
}


void
TestPointDataLeaf::testAttributes()
{
    using AttributeVec3s    = TypedAttributeArray<Vec3s>;
    using AttributeI        = TypedAttributeArray<int32_t>;

    // create a descriptor

    using Descriptor = AttributeSet::Descriptor;

    Descriptor::Ptr descrA = Descriptor::create(AttributeVec3s::attributeType());

    // create a leaf and initialize attributes using this descriptor

    LeafType leaf(openvdb::Coord(0, 0, 0));

    CPPUNIT_ASSERT_EQUAL(leaf.attributeSet().size(), size_t(0));

    leaf.initializeAttributes(descrA, /*arrayLength=*/100);

    descrA = descrA->duplicateAppend("id", AttributeI::attributeType());
    leaf.appendAttribute(leaf.attributeSet().descriptor(), descrA, descrA->find("id"));

    CPPUNIT_ASSERT_EQUAL(leaf.attributeSet().size(), size_t(2));

    {
        const AttributeArray* array = leaf.attributeSet().get(/*pos=*/0);

        CPPUNIT_ASSERT_EQUAL(array->size(), Index(100));
    }

    // manually set a voxel

    leaf.setOffsetOn(LeafType::SIZE - 1, 10);

    CPPUNIT_ASSERT(!zeroLeafValues(&leaf));

    // neither dense nor empty

    CPPUNIT_ASSERT(!leaf.isDense());
    CPPUNIT_ASSERT(!leaf.isEmpty());

    // clear the attributes and check voxel values are zero but value mask is not touched

    leaf.clearAttributes(/*updateValueMask=*/ false);

    CPPUNIT_ASSERT(!leaf.isDense());
    CPPUNIT_ASSERT(!leaf.isEmpty());

    CPPUNIT_ASSERT_EQUAL(leaf.attributeSet().size(), size_t(2));
    CPPUNIT_ASSERT(zeroLeafValues(&leaf));

    // call clearAttributes again, updating the value mask and check it is now inactive

    leaf.clearAttributes();

    CPPUNIT_ASSERT(leaf.isEmpty());

    // ensure arrays are uniform

    const AttributeArray* array0 = leaf.attributeSet().get(/*pos=*/0);
    const AttributeArray* array1 = leaf.attributeSet().get(/*pos=*/1);

    CPPUNIT_ASSERT_EQUAL(array0->size(), Index(1));
    CPPUNIT_ASSERT_EQUAL(array1->size(), Index(1));

    // test leaf returns expected result for hasAttribute()

    CPPUNIT_ASSERT(leaf.hasAttribute(/*pos*/0));
    CPPUNIT_ASSERT(leaf.hasAttribute("P"));

    CPPUNIT_ASSERT(leaf.hasAttribute(/*pos*/1));
    CPPUNIT_ASSERT(leaf.hasAttribute("id"));

    CPPUNIT_ASSERT(!leaf.hasAttribute(/*pos*/2));
    CPPUNIT_ASSERT(!leaf.hasAttribute("test"));

    // test underlying attributeArray can be accessed by name and index,
    // and that their types are as expected.

    const LeafType* constLeaf = &leaf;

    CPPUNIT_ASSERT(matchingNamePairs(leaf.attributeArray(/*pos*/0).type(),
        AttributeVec3s::attributeType()));
    CPPUNIT_ASSERT(matchingNamePairs(leaf.attributeArray("P").type(),
        AttributeVec3s::attributeType()));
    CPPUNIT_ASSERT(matchingNamePairs(leaf.attributeArray(/*pos*/1).type(),
        AttributeI::attributeType()));
    CPPUNIT_ASSERT(matchingNamePairs(leaf.attributeArray("id").type(),
        AttributeI::attributeType()));

    CPPUNIT_ASSERT(matchingNamePairs(constLeaf->attributeArray(/*pos*/0).type(),
        AttributeVec3s::attributeType()));
    CPPUNIT_ASSERT(matchingNamePairs(constLeaf->attributeArray("P").type(),
        AttributeVec3s::attributeType()));
    CPPUNIT_ASSERT(matchingNamePairs(constLeaf->attributeArray(/*pos*/1).type(),
        AttributeI::attributeType()));
    CPPUNIT_ASSERT(matchingNamePairs(constLeaf->attributeArray("id").type(),
        AttributeI::attributeType()));

    // check invalid pos or name throws

    CPPUNIT_ASSERT_THROW(leaf.attributeArray(/*pos=*/3), openvdb::LookupError);
    CPPUNIT_ASSERT_THROW(leaf.attributeArray("not_there"), openvdb::LookupError);

    CPPUNIT_ASSERT_THROW(constLeaf->attributeArray(/*pos=*/3), openvdb::LookupError);
    CPPUNIT_ASSERT_THROW(constLeaf->attributeArray("not_there"), openvdb::LookupError);

    // test leaf can be successfully cast to TypedAttributeArray and check types

    CPPUNIT_ASSERT(matchingNamePairs(leaf.attributeArray(/*pos=*/0).type(),
                         AttributeVec3s::attributeType()));
    CPPUNIT_ASSERT(matchingNamePairs(leaf.attributeArray("P").type(),
                         AttributeVec3s::attributeType()));
    CPPUNIT_ASSERT(matchingNamePairs(leaf.attributeArray(/*pos=*/1).type(),
                         AttributeI::attributeType()));
    CPPUNIT_ASSERT(matchingNamePairs(leaf.attributeArray("id").type(),
                         AttributeI::attributeType()));

    CPPUNIT_ASSERT(matchingNamePairs(constLeaf->attributeArray(/*pos=*/0).type(),
                         AttributeVec3s::attributeType()));
    CPPUNIT_ASSERT(matchingNamePairs(constLeaf->attributeArray("P").type(),
                         AttributeVec3s::attributeType()));
    CPPUNIT_ASSERT(matchingNamePairs(constLeaf->attributeArray(/*pos=*/1).type(),
                         AttributeI::attributeType()));
    CPPUNIT_ASSERT(matchingNamePairs(constLeaf->attributeArray("id").type(),
                         AttributeI::attributeType()));

    // check invalid pos or name throws

    CPPUNIT_ASSERT_THROW(leaf.attributeArray(/*pos=*/2), openvdb::LookupError);
    CPPUNIT_ASSERT_THROW(leaf.attributeArray("test"), openvdb::LookupError);

    CPPUNIT_ASSERT_THROW(constLeaf->attributeArray(/*pos=*/2), openvdb::LookupError);
    CPPUNIT_ASSERT_THROW(constLeaf->attributeArray("test"), openvdb::LookupError);

    // check memory usage = attribute set + base leaf

    // leaf.initializeAttributes(descrA, /*arrayLength=*/100);

    const LeafType::BaseLeaf& baseLeaf = static_cast<LeafType::BaseLeaf&>(leaf);

    const Index64 memUsage = baseLeaf.memUsage() + leaf.attributeSet().memUsage();

    CPPUNIT_ASSERT_EQUAL(memUsage, leaf.memUsage());
}


void
TestPointDataLeaf::testTopologyCopy()
{
    // test topology copy from a float Leaf

    {
        using FloatLeaf = openvdb::FloatTree::LeafNodeType;

        // create a float leaf and activate some values

        FloatLeaf floatLeaf(openvdb::Coord(0, 0, 0));

        floatLeaf.setValueOn(1);
        floatLeaf.setValueOn(4);
        floatLeaf.setValueOn(7);
        floatLeaf.setValueOn(8);

        CPPUNIT_ASSERT_EQUAL(floatLeaf.onVoxelCount(), Index64(4));

        // validate construction of a PointDataLeaf using a TopologyCopy

        LeafType leaf(floatLeaf, 0, openvdb::TopologyCopy());

        CPPUNIT_ASSERT_EQUAL(leaf.onVoxelCount(), Index64(4));

        LeafType leaf2(openvdb::Coord(8, 8, 8));

        leaf2.setValueOn(1);
        leaf2.setValueOn(4);
        leaf2.setValueOn(7);

        CPPUNIT_ASSERT(!leaf.hasSameTopology(&leaf2));

        leaf2.setValueOn(8);

        CPPUNIT_ASSERT(leaf.hasSameTopology(&leaf2));

        // validate construction of a PointDataLeaf using an Off-On TopologyCopy

        LeafType leaf3(floatLeaf, 1, 2, openvdb::TopologyCopy());

        CPPUNIT_ASSERT_EQUAL(leaf3.onVoxelCount(), Index64(4));
    }

    // test topology copy from a PointIndexLeaf

    {
        // generate points
        // (borrowed from PointIndexGrid unit test)

        const float voxelSize = 0.01f;
        const openvdb::math::Transform::Ptr transform =
                openvdb::math::Transform::createLinearTransform(voxelSize);

        std::vector<openvdb::Vec3R> points = genPoints(40000);

        PointList pointList(points);

        // construct point index grid

        using PointIndexGrid = openvdb::tools::PointIndexGrid;

        PointIndexGrid::Ptr pointGridPtr =
            openvdb::tools::createPointIndexGrid<PointIndexGrid>(pointList, *transform);

        auto iter = pointGridPtr->tree().cbeginLeaf();

        CPPUNIT_ASSERT(iter);

        // check that the active voxel counts match for all leaves

        for ( ; iter; ++iter) {
            LeafType leaf(*iter);

            CPPUNIT_ASSERT_EQUAL(iter->onVoxelCount(), leaf.onVoxelCount());
        }
    }
}


void
TestPointDataLeaf::testEquivalence()
{
    using AttributeVec3s    = TypedAttributeArray<openvdb::Vec3s>;
    using AttributeF        = TypedAttributeArray<float>;
    using AttributeI        = TypedAttributeArray<int32_t>;

    // create a descriptor

    using Descriptor = AttributeSet::Descriptor;

    Descriptor::Ptr descrA = Descriptor::create(AttributeVec3s::attributeType());

    // create a leaf and initialize attributes using this descriptor

    LeafType leaf(openvdb::Coord(0, 0, 0));
    leaf.initializeAttributes(descrA, /*arrayLength=*/100);

    descrA = descrA->duplicateAppend("density", AttributeF::attributeType());
    leaf.appendAttribute(leaf.attributeSet().descriptor(), descrA, descrA->find("density"));

    descrA = descrA->duplicateAppend("id", AttributeI::attributeType());
    leaf.appendAttribute(leaf.attributeSet().descriptor(), descrA, descrA->find("id"));

    // manually activate some voxels

    leaf.setValueOn(1);
    leaf.setValueOn(4);
    leaf.setValueOn(7);

    // manually change some values in the density array

    TypedAttributeArray<float>& attr =
        TypedAttributeArray<float>::cast(leaf.attributeArray("density"));

    attr.set(0, 5.0f);
    attr.set(50, 2.0f);
    attr.set(51, 8.1f);

    // check deep copy construction (topology and attributes)

    {
        LeafType leaf2(leaf);

        CPPUNIT_ASSERT_EQUAL(leaf.onVoxelCount(), leaf2.onVoxelCount());
        CPPUNIT_ASSERT(leaf.hasSameTopology(&leaf2));

        CPPUNIT_ASSERT_EQUAL(leaf.attributeSet().size(), leaf2.attributeSet().size());
        CPPUNIT_ASSERT_EQUAL(leaf.attributeSet().get(0)->size(),
            leaf2.attributeSet().get(0)->size());
    }

    // check equivalence

    {
        LeafType leaf2(leaf);

        CPPUNIT_ASSERT(leaf == leaf2);

        leaf2.setOrigin(openvdb::Coord(0, 8, 0));

        CPPUNIT_ASSERT(leaf != leaf2);
    }

    {
        LeafType leaf2(leaf);

        CPPUNIT_ASSERT(leaf == leaf2);

        leaf2.setValueOn(10);

        CPPUNIT_ASSERT(leaf != leaf2);
    }
}


void
TestPointDataLeaf::testIterators()
{
    using AttributeVec3s    = TypedAttributeArray<openvdb::Vec3s>;
    using AttributeF        = TypedAttributeArray<float>;

    // create a descriptor

    using Descriptor = AttributeSet::Descriptor;

    Descriptor::Ptr descrA = Descriptor::create(AttributeVec3s::attributeType());

    // create a leaf and initialize attributes using this descriptor

    const size_t size = LeafType::NUM_VOXELS;

    LeafType leaf(openvdb::Coord(0, 0, 0));
    leaf.initializeAttributes(descrA, /*arrayLength=*/size/2);

    descrA = descrA->duplicateAppend("density", AttributeF::attributeType());
    leaf.appendAttribute(leaf.attributeSet().descriptor(), descrA, descrA->find("density"));

    { // uniform monotonic offsets, only even active
        int offset = 0;

        for (Index i = 0; i < size; i++)
        {
            if ((i % 2) == 0) {
                leaf.setOffsetOn(i, ++offset);
            }
            else {
                leaf.setOffsetOnly(i, ++offset);
                leaf.setValueOff(i);
            }
        }
    }

    { // test index on
        LeafType::IndexOnIter iterOn(leaf.beginIndexOn());
        CPPUNIT_ASSERT_EQUAL(iterCount(iterOn), Index64(size/2));
        for (int i = 0; iterOn; ++iterOn, i += 2) {
            CPPUNIT_ASSERT_EQUAL(*iterOn, Index32(i));
        }
    }

    { // test index off
        LeafType::IndexOffIter iterOff(leaf.beginIndexOff());
        CPPUNIT_ASSERT_EQUAL(iterCount(iterOff), Index64(size/2));
        for (int i = 1; iterOff; ++iterOff, i += 2) {
            CPPUNIT_ASSERT_EQUAL(*iterOff, Index32(i));
        }
    }

    { // test index all
        LeafType::IndexAllIter iterAll(leaf.beginIndexAll());
        CPPUNIT_ASSERT_EQUAL(iterCount(iterAll), Index64(size));
        for (int i = 0; iterAll; ++iterAll, ++i) {
            CPPUNIT_ASSERT_EQUAL(*iterAll, Index32(i));
        }
    }

}


void
TestPointDataLeaf::testReadWriteCompression()
{
    using namespace openvdb;

    util::NodeMask<3> valueMask;
    util::NodeMask<3> childMask;

    io::StreamMetadata::Ptr nullMetadata;
    io::StreamMetadata::Ptr streamMetadata(new io::StreamMetadata);

    {  // simple read/write test
        std::stringstream ss;

        Index count = 8*8*8;
        std::unique_ptr<PointDataIndex32[]> srcBuf(new PointDataIndex32[count]);

        for (Index i = 0; i < count; i++)  srcBuf[i] = i;

        {
            io::writeCompressedValues(ss, srcBuf.get(), count, valueMask, childMask, false);

            std::unique_ptr<PointDataIndex32[]> destBuf(new PointDataIndex32[count]);

            io::readCompressedValues(ss, destBuf.get(), count, valueMask, false);

            for (Index i = 0; i < count; i++) {
                CPPUNIT_ASSERT_EQUAL(srcBuf.get()[i], destBuf.get()[i]);
            }
        }

        const char* charBuffer = reinterpret_cast<const char*>(srcBuf.get());
        size_t referenceBytes =
            compression::bloscCompressedSize(charBuffer, count*sizeof(PointDataIndex32));

        {
            ss.str("");

            io::setStreamMetadataPtr(ss, streamMetadata);

            io::writeCompressedValuesSize(ss, srcBuf.get(), count);
            io::writeCompressedValues(ss, srcBuf.get(), count, valueMask, childMask, false);
            int magic = 1924674;
            ss.write(reinterpret_cast<const char*>(&magic), sizeof(int));

            std::unique_ptr<PointDataIndex32[]> destBuf(new PointDataIndex32[count]);

            uint16_t size;
            ss.read(reinterpret_cast<char*>(&size), sizeof(uint16_t));
            if (size == std::numeric_limits<uint16_t>::max())   size = 0;

            CPPUNIT_ASSERT_EQUAL(size_t(size), referenceBytes);

            io::readCompressedValues(ss, destBuf.get(), count, valueMask, false);

            int magic2;
            ss.read(reinterpret_cast<char*>(&magic2), sizeof(int));

            CPPUNIT_ASSERT_EQUAL(magic, magic2);

            for (Index i = 0; i < count; i++) {
                CPPUNIT_ASSERT_EQUAL(srcBuf.get()[i], destBuf.get()[i]);
            }

            io::setStreamMetadataPtr(ss, nullMetadata);
        }

        { // repeat but using nullptr for destination to force seek behaviour
            ss.str("");

            io::setStreamMetadataPtr(ss, streamMetadata);

            io::writeCompressedValuesSize(ss, srcBuf.get(), count);
            io::writeCompressedValues(ss, srcBuf.get(), count, valueMask, childMask, false);
            int magic = 3829250;
            ss.write(reinterpret_cast<const char*>(&magic), sizeof(int));

            uint16_t size;
            ss.read(reinterpret_cast<char*>(&size), sizeof(uint16_t));
            uint16_t actualSize(size);
            if (size == std::numeric_limits<uint16_t>::max())   actualSize = 0;

            CPPUNIT_ASSERT_EQUAL(size_t(actualSize), referenceBytes);

            streamMetadata->setPass(size);

            PointDataIndex32* forceSeek = nullptr;
            io::readCompressedValues(ss, forceSeek, count, valueMask, false);

            int magic2;
            ss.read(reinterpret_cast<char*>(&magic2), sizeof(int));

            CPPUNIT_ASSERT_EQUAL(magic, magic2);

            io::setStreamMetadataPtr(ss, nullMetadata);
        }

#ifndef OPENVDB_USE_BLOSC
        { // write to indicate Blosc compression
            std::stringstream ssInvalid;

            uint16_t bytes16(100); // clamp to 16-bit unsigned integer
            ssInvalid.write(reinterpret_cast<const char*>(&bytes16), sizeof(uint16_t));

            std::unique_ptr<PointDataIndex32[]> destBuf(new PointDataIndex32[count]);
            CPPUNIT_ASSERT_THROW(io::readCompressedValues(ssInvalid, destBuf.get(),
                count, valueMask, false), RuntimeError);
        }
#endif

#ifdef OPENVDB_USE_BLOSC
        { // mis-matching destination bytes cause decompression failures
            std::unique_ptr<PointDataIndex32[]> destBuf(new PointDataIndex32[count]);

            ss.str("");
            io::writeCompressedValues(ss, srcBuf.get(), count, valueMask, childMask, false);
            CPPUNIT_ASSERT_THROW(io::readCompressedValues(ss, destBuf.get(),
                count+1, valueMask, false), RuntimeError);

            ss.str("");
            io::writeCompressedValues(ss, srcBuf.get(), count, valueMask, childMask, false);
            CPPUNIT_ASSERT_THROW(io::readCompressedValues(ss, destBuf.get(),
                1, valueMask, false), RuntimeError);
        }
#endif

        { // seek
            ss.str("");

            io::writeCompressedValues(ss, srcBuf.get(), count, valueMask, childMask, false);

            int test(10772832);
            ss.write(reinterpret_cast<const char*>(&test), sizeof(int));

            PointDataIndex32* buf = nullptr;

            io::readCompressedValues(ss, buf, count, valueMask, false);
            int test2;
            ss.read(reinterpret_cast<char*>(&test2), sizeof(int));

            CPPUNIT_ASSERT_EQUAL(test, test2);
        }
    }

    { // two values for non-compressible example
        std::stringstream ss;

        Index count = 2;
        std::unique_ptr<PointDataIndex32[]> srcBuf(new PointDataIndex32[count]);

        for (Index i = 0; i < count; i++)  srcBuf[i] = i;

        io::writeCompressedValues(ss, srcBuf.get(), count, valueMask, childMask, false);

        std::unique_ptr<PointDataIndex32[]> destBuf(new PointDataIndex32[count]);

        io::readCompressedValues(ss, destBuf.get(), count, valueMask, false);

        for (Index i = 0; i < count; i++) {
            CPPUNIT_ASSERT_EQUAL(srcBuf.get()[i], destBuf.get()[i]);
        }
    }

    { // throw at limit of 16-bit
        std::stringstream ss;
        PointDataIndex32* buf = nullptr;
        Index count = std::numeric_limits<uint16_t>::max();

        CPPUNIT_ASSERT_THROW(io::writeCompressedValues(ss, buf, count, valueMask, childMask, false),
            IoError);
        CPPUNIT_ASSERT_THROW(io::readCompressedValues(ss, buf, count, valueMask, false), IoError);
    }
}


void
TestPointDataLeaf::testIO()
{
    using AttributeVec3s    = TypedAttributeArray<openvdb::Vec3s>;
    using AttributeF        = TypedAttributeArray<float>;

    // create a descriptor

    using Descriptor = AttributeSet::Descriptor;

    Descriptor::Ptr descrA = Descriptor::create(AttributeVec3s::attributeType());

    // create a leaf and initialize attributes using this descriptor

    const size_t size = LeafType::NUM_VOXELS;

    LeafType leaf(openvdb::Coord(0, 0, 0));
    leaf.initializeAttributes(descrA, /*arrayLength=*/size/2);

    descrA = descrA->duplicateAppend("density", AttributeF::attributeType());
    leaf.appendAttribute(leaf.attributeSet().descriptor(), descrA, descrA->find("density"));

    // manually activate some voxels

    leaf.setOffsetOn(1, 10);
    leaf.setOffsetOn(4, 20);
    leaf.setOffsetOn(7, 5);

    // manually change some values in the density array

    TypedAttributeArray<float>& attr =
        TypedAttributeArray<float>::cast(leaf.attributeArray("density"));

    attr.set(0, 5.0f);
    attr.set(50, 2.0f);
    attr.set(51, 8.1f);

    // read and write topology to disk

    {
        LeafType leaf2(openvdb::Coord(0, 0, 0));

        std::ostringstream ostr(std::ios_base::binary);
        leaf.writeTopology(ostr);

        std::istringstream istr(ostr.str(), std::ios_base::binary);
        leaf2.readTopology(istr);

        // check topology matches

        CPPUNIT_ASSERT_EQUAL(leaf.onVoxelCount(), leaf2.onVoxelCount());
        CPPUNIT_ASSERT(leaf2.isValueOn(4));
        CPPUNIT_ASSERT(!leaf2.isValueOn(5));

        // check only topology (values and attributes still empty)

        CPPUNIT_ASSERT_EQUAL(leaf2.getValue(4), ValueType(0));
        CPPUNIT_ASSERT_EQUAL(leaf2.attributeSet().size(), size_t(0));
    }

    // read and write buffers to disk

    {
        LeafType leaf2(openvdb::Coord(0, 0, 0));

        io::StreamMetadata::Ptr streamMetadata(new io::StreamMetadata);

        std::ostringstream ostr(std::ios_base::binary);
        io::setStreamMetadataPtr(ostr, streamMetadata);
        io::setDataCompression(ostr, io::COMPRESS_BLOSC);
        leaf.writeTopology(ostr);
        for (Index b = 0; b < leaf.buffers(); b++) {
            uint32_t pass = (uint32_t(leaf.buffers()) << 16) | uint32_t(b);
            streamMetadata->setPass(pass);
            leaf.writeBuffers(ostr);
        }
        { // error checking
            streamMetadata->setPass(1000);
            leaf.writeBuffers(ostr);

            io::StreamMetadata::Ptr meta;
            io::setStreamMetadataPtr(ostr, meta);
            CPPUNIT_ASSERT_THROW(leaf.writeBuffers(ostr), openvdb::IoError);
        }

        std::istringstream istr(ostr.str(), std::ios_base::binary);
        io::setStreamMetadataPtr(istr, streamMetadata);
        io::setDataCompression(istr, io::COMPRESS_BLOSC);

        // Since the input stream doesn't include a VDB header with file format version info,
        // tag the input stream explicitly with the current version number.
        io::setCurrentVersion(istr);

        leaf2.readTopology(istr);
        for (Index b = 0; b < leaf.buffers(); b++) {
            uint32_t pass = (uint32_t(leaf.buffers()) << 16) | uint32_t(b);
            streamMetadata->setPass(pass);
            leaf2.readBuffers(istr);
        }

        // check topology matches

        CPPUNIT_ASSERT_EQUAL(leaf.onVoxelCount(), leaf2.onVoxelCount());
        CPPUNIT_ASSERT(leaf2.isValueOn(4));
        CPPUNIT_ASSERT(!leaf2.isValueOn(5));

        // check only topology (values and attributes still empty)

        CPPUNIT_ASSERT_EQUAL(leaf2.getValue(4), ValueType(20));
        CPPUNIT_ASSERT_EQUAL(leaf2.attributeSet().size(), size_t(2));
    }

    { // test multi-buffer IO
        // create a new grid with a single origin leaf

        PointDataGrid::Ptr grid = PointDataGrid::create();
        grid->setName("points");
        grid->tree().addLeaf(new LeafType(leaf));

        openvdb::GridCPtrVec grids;
        grids.push_back(grid);

        // write to file

        {
            io::File file("leaf.vdb");
            file.write(grids);
            file.close();
        }

        { // read grids from file (using delayed loading)
            PointDataGrid::Ptr gridFromDisk;

            {
                io::File file("leaf.vdb");
                file.open();
                openvdb::GridBase::Ptr baseGrid = file.readGrid("points");
                file.close();

                gridFromDisk = openvdb::gridPtrCast<PointDataGrid>(baseGrid);
            }

            LeafType* leafFromDisk = gridFromDisk->tree().probeLeaf(openvdb::Coord(0, 0, 0));
            CPPUNIT_ASSERT(leafFromDisk);

            CPPUNIT_ASSERT(leaf == *leafFromDisk);
<<<<<<< HEAD
        }

        { // read grids from file and pre-fetch
            PointDataGrid::Ptr gridFromDisk;

            {
                io::File file("leaf.vdb");
                file.open();
                openvdb::GridBase::Ptr baseGrid = file.readGrid("points");
                file.close();

                gridFromDisk = openvdb::gridPtrCast<PointDataGrid>(baseGrid);
            }

            LeafType* leafFromDisk = gridFromDisk->tree().probeLeaf(openvdb::Coord(0, 0, 0));
            CPPUNIT_ASSERT(leafFromDisk);

            const AttributeF& attribute(
                AttributeF::cast(leafFromDisk->constAttributeArray("density")));

            CPPUNIT_ASSERT(leafFromDisk->buffer().isOutOfCore());

#if OPENVDB_USE_BLOSC
            CPPUNIT_ASSERT(attribute.isOutOfCore());
#else
            // delayed-loading is only available on attribute arrays when using Blosc
            CPPUNIT_ASSERT(!attribute.isOutOfCore());
#endif

            prefetch(gridFromDisk->tree());

            // ensure out-of-core data is now in-core after pre-fetching

            CPPUNIT_ASSERT(!leafFromDisk->buffer().isOutOfCore());
            CPPUNIT_ASSERT(!attribute.isOutOfCore());
        }

        remove("leaf.vdb");
    }

    { // test multi-buffer IO with varying attribute storage per-leaf
        // create a new grid with three leaf nodes

        PointDataGrid::Ptr grid = PointDataGrid::create();
        grid->setName("points");

        Descriptor::Ptr descrB = Descriptor::create(AttributeVec3s::attributeType());

        // create leaf nodes and initialize attributes using this descriptor

        LeafType leaf0(openvdb::Coord(0, 0, 0));
        LeafType leaf1(openvdb::Coord(0, 8, 0));
        LeafType leaf2(openvdb::Coord(0, 0, 8));

        leaf0.initializeAttributes(descrB, /*arrayLength=*/2);
        leaf1.initializeAttributes(descrB, /*arrayLength=*/2);
        leaf2.initializeAttributes(descrB, /*arrayLength=*/2);

        descrB = descrB->duplicateAppend("density", AttributeF::attributeType());
        size_t index = descrB->find("density");

        // append density attribute to leaf 0 and leaf 2 (not leaf 1)

        leaf0.appendAttribute(leaf0.attributeSet().descriptor(), descrB, index);
        leaf2.appendAttribute(leaf2.attributeSet().descriptor(), descrB, index);

        // manually change some values in the density array for leaf 0 and leaf 2

        TypedAttributeArray<float>& attr0 =
            TypedAttributeArray<float>::cast(leaf0.attributeArray("density"));

        attr0.set(0, 2.0f);
        attr0.set(1, 2.0f);

        attr0.compact();

        // compact only the attribute array in the second leaf

        TypedAttributeArray<float>& attr2 =
            TypedAttributeArray<float>::cast(leaf2.attributeArray("density"));

        attr2.set(0, 5.0f);
        attr2.set(1, 5.0f);

        attr2.compact();

        CPPUNIT_ASSERT(attr0.isUniform());
        CPPUNIT_ASSERT(attr2.isUniform());

        grid->tree().addLeaf(new LeafType(leaf0));
        grid->tree().addLeaf(new LeafType(leaf1));
        grid->tree().addLeaf(new LeafType(leaf2));

        openvdb::GridCPtrVec grids;
        grids.push_back(grid);

        { // write to file
            io::File file("leaf.vdb");
            file.write(grids);
            file.close();
        }

        { // read grids from file (using delayed loading)
=======
        }

        { // read grids from file and pre-fetch
>>>>>>> 1583c191
            PointDataGrid::Ptr gridFromDisk;

            {
                io::File file("leaf.vdb");
                file.open();
                openvdb::GridBase::Ptr baseGrid = file.readGrid("points");
                file.close();

                gridFromDisk = openvdb::gridPtrCast<PointDataGrid>(baseGrid);
            }
<<<<<<< HEAD

            LeafType* leafFromDisk = gridFromDisk->tree().probeLeaf(openvdb::Coord(0, 0, 0));
            CPPUNIT_ASSERT(leafFromDisk);
            CPPUNIT_ASSERT(leaf0 == *leafFromDisk);

            leafFromDisk = gridFromDisk->tree().probeLeaf(openvdb::Coord(0, 8, 0));
            CPPUNIT_ASSERT(leafFromDisk);
            CPPUNIT_ASSERT(leaf1 == *leafFromDisk);

            leafFromDisk = gridFromDisk->tree().probeLeaf(openvdb::Coord(0, 0, 8));
            CPPUNIT_ASSERT(leafFromDisk);
            CPPUNIT_ASSERT(leaf2 == *leafFromDisk);
=======

            LeafType* leafFromDisk = gridFromDisk->tree().probeLeaf(openvdb::Coord(0, 0, 0));
            CPPUNIT_ASSERT(leafFromDisk);

            const AttributeF& attribute(AttributeF::cast(leafFromDisk->constAttributeArray("density")));

            CPPUNIT_ASSERT(leafFromDisk->buffer().isOutOfCore());

#if OPENVDB_USE_BLOSC
            CPPUNIT_ASSERT(attribute.isOutOfCore());
#else
            // delayed-loading is only available on attribute arrays when using Blosc
            CPPUNIT_ASSERT(!attribute.isOutOfCore());
#endif

            prefetch(gridFromDisk->tree());

            // ensure out-of-core data is now in-core after pre-fetching

            CPPUNIT_ASSERT(!leafFromDisk->buffer().isOutOfCore());
            CPPUNIT_ASSERT(!attribute.isOutOfCore());
>>>>>>> 1583c191
        }

        remove("leaf.vdb");
    }
}


void
TestPointDataLeaf::testSwap()
{
    using AttributeVec3s    = TypedAttributeArray<openvdb::Vec3s>;
    using AttributeF        = TypedAttributeArray<float>;
    using AttributeI        = TypedAttributeArray<int>;

    // create a descriptor

    using Descriptor = AttributeSet::Descriptor;

    Descriptor::Ptr descrA = Descriptor::create(AttributeVec3s::attributeType());

    // create a leaf and initialize attributes using this descriptor

    const Index initialArrayLength = 100;
    LeafType leaf(openvdb::Coord(0, 0, 0));
    leaf.initializeAttributes(descrA, /*arrayLength=*/initialArrayLength);

    descrA = descrA->duplicateAppend("density", AttributeF::attributeType());
    leaf.appendAttribute(leaf.attributeSet().descriptor(), descrA, descrA->find("density"));

    descrA = descrA->duplicateAppend("id", AttributeI::attributeType());
    leaf.appendAttribute(leaf.attributeSet().descriptor(), descrA, descrA->find("id"));

    // swap out the underlying attribute set with a new attribute set with a matching
    // descriptor

    CPPUNIT_ASSERT_EQUAL(initialArrayLength, leaf.attributeSet().get("density")->size());
    CPPUNIT_ASSERT_EQUAL(initialArrayLength, leaf.attributeSet().get("id")->size());

    descrA = Descriptor::create(AttributeVec3s::attributeType());

    const Index newArrayLength = initialArrayLength / 2;

    AttributeSet* newAttributeSet(new AttributeSet(descrA, /*arrayLength*/newArrayLength));

    newAttributeSet->appendAttribute("density", AttributeF::attributeType());
    newAttributeSet->appendAttribute("id", AttributeI::attributeType());

    leaf.replaceAttributeSet(newAttributeSet);

    CPPUNIT_ASSERT_EQUAL(newArrayLength, leaf.attributeSet().get("density")->size());
    CPPUNIT_ASSERT_EQUAL(newArrayLength, leaf.attributeSet().get("id")->size());

    // ensure we refuse to swap when the attribute set is null

    CPPUNIT_ASSERT_THROW(leaf.replaceAttributeSet(nullptr), openvdb::ValueError);

    // ensure we refuse to swap when the descriptors do not match,
    // unless we explicitly allow a mismatch.

    Descriptor::Ptr descrB = Descriptor::create(AttributeVec3s::attributeType());
    AttributeSet* attributeSet = new AttributeSet(descrB, newArrayLength);

    attributeSet->appendAttribute("extra", AttributeF::attributeType());

    CPPUNIT_ASSERT_THROW(leaf.replaceAttributeSet(attributeSet), openvdb::ValueError);

    leaf.replaceAttributeSet(attributeSet, true);
    CPPUNIT_ASSERT_EQUAL(const_cast<AttributeSet*>(&leaf.attributeSet()), attributeSet);
}

void
TestPointDataLeaf::testCopyOnWrite()
{
    using AttributeVec3s    = TypedAttributeArray<openvdb::Vec3s>;
    using AttributeF        = TypedAttributeArray<float>;

    // create a descriptor

    using Descriptor = AttributeSet::Descriptor;

    Descriptor::Ptr descrA = Descriptor::create(AttributeVec3s::attributeType());

    // create a leaf and initialize attributes using this descriptor

    const Index initialArrayLength = 100;
    LeafType leaf(openvdb::Coord(0, 0, 0));
    leaf.initializeAttributes(descrA, /*arrayLength=*/initialArrayLength);

    descrA = descrA->duplicateAppend("density", AttributeF::attributeType());
    leaf.appendAttribute(leaf.attributeSet().descriptor(), descrA, descrA->find("density"));

    const AttributeSet& attributeSet = leaf.attributeSet();

    CPPUNIT_ASSERT_EQUAL(attributeSet.size(), size_t(2));

    // ensure attribute arrays are shared between leaf nodes until write

    const LeafType leafCopy(leaf);

    const AttributeSet& attributeSetCopy = leafCopy.attributeSet();

    CPPUNIT_ASSERT(attributeSet.isShared(/*pos=*/1));
    CPPUNIT_ASSERT(attributeSetCopy.isShared(/*pos=*/1));

    // test that from a const leaf, accesses to the attribute arrays do not
    // make then unique

    const AttributeArray* constArray = attributeSetCopy.getConst(/*pos=*/1);
    CPPUNIT_ASSERT(constArray);

    CPPUNIT_ASSERT(attributeSet.isShared(/*pos=*/1));
    CPPUNIT_ASSERT(attributeSetCopy.isShared(/*pos=*/1));

    constArray = attributeSetCopy.get(/*pos=*/1);

    CPPUNIT_ASSERT(attributeSet.isShared(/*pos=*/1));
    CPPUNIT_ASSERT(attributeSetCopy.isShared(/*pos=*/1));

    constArray = &(leafCopy.attributeArray(/*pos=*/1));

    CPPUNIT_ASSERT(attributeSet.isShared(/*pos=*/1));
    CPPUNIT_ASSERT(attributeSetCopy.isShared(/*pos=*/1));

    constArray = &(leafCopy.attributeArray("density"));

    CPPUNIT_ASSERT(attributeSet.isShared(/*pos=*/1));
    CPPUNIT_ASSERT(attributeSetCopy.isShared(/*pos=*/1));

    // test makeUnique is called from non const getters

    AttributeArray* attributeArray = &(leaf.attributeArray(/*pos=*/1));
    CPPUNIT_ASSERT(attributeArray);

    CPPUNIT_ASSERT(!attributeSet.isShared(/*pos=*/1));
    CPPUNIT_ASSERT(!attributeSetCopy.isShared(/*pos=*/1));
}


void
TestPointDataLeaf::testCopyDescriptor()
{
    using AttributeVec3s    = TypedAttributeArray<Vec3s>;
    using AttributeS        = TypedAttributeArray<float>;

    using LeafNode = PointDataTree::LeafNodeType;

    PointDataTree tree;

    LeafNode* leaf = tree.touchLeaf(openvdb::Coord(0, 0, 0));
    LeafNode* leaf2 = tree.touchLeaf(openvdb::Coord(0, 8, 0));

    // create a descriptor

    using Descriptor = AttributeSet::Descriptor;

    Descriptor::Inserter names;
    names.add("density", AttributeS::attributeType());

    Descriptor::Ptr descrA = Descriptor::create(AttributeVec3s::attributeType());

    // initialize attributes using this descriptor

    leaf->initializeAttributes(descrA, /*arrayLength=*/100);
    leaf2->initializeAttributes(descrA, /*arrayLength=*/50);

    // copy the PointDataTree and ensure that descriptors are shared

    PointDataTree tree2(tree);

    CPPUNIT_ASSERT_EQUAL(tree2.leafCount(), openvdb::Index32(2));

    descrA->setGroup("test", size_t(1));

    PointDataTree::LeafCIter iter2 = tree2.cbeginLeaf();
    CPPUNIT_ASSERT(iter2->attributeSet().descriptor().hasGroup("test"));
    ++iter2;
    CPPUNIT_ASSERT(iter2->attributeSet().descriptor().hasGroup("test"));

    // call makeDescriptorUnique and ensure that descriptors are no longer shared

    Descriptor::Ptr newDescriptor = makeDescriptorUnique(tree2);
    CPPUNIT_ASSERT(newDescriptor);

    descrA->setGroup("test2", size_t(2));

    iter2 = tree2.cbeginLeaf();
    CPPUNIT_ASSERT(!iter2->attributeSet().descriptor().hasGroup("test2"));
    ++iter2;
    CPPUNIT_ASSERT(!iter2->attributeSet().descriptor().hasGroup("test2"));
}


CPPUNIT_TEST_SUITE_REGISTRATION(TestPointDataLeaf);

// Copyright (c) 2012-2017 DreamWorks Animation LLC
// All rights reserved. This software is distributed under the
// Mozilla Public License 2.0 ( http://www.mozilla.org/MPL/2.0/ )<|MERGE_RESOLUTION|>--- conflicted
+++ resolved
@@ -1187,7 +1187,6 @@
             CPPUNIT_ASSERT(leafFromDisk);
 
             CPPUNIT_ASSERT(leaf == *leafFromDisk);
-<<<<<<< HEAD
         }
 
         { // read grids from file and pre-fetch
@@ -1291,11 +1290,6 @@
         }
 
         { // read grids from file (using delayed loading)
-=======
-        }
-
-        { // read grids from file and pre-fetch
->>>>>>> 1583c191
             PointDataGrid::Ptr gridFromDisk;
 
             {
@@ -1306,7 +1300,6 @@
 
                 gridFromDisk = openvdb::gridPtrCast<PointDataGrid>(baseGrid);
             }
-<<<<<<< HEAD
 
             LeafType* leafFromDisk = gridFromDisk->tree().probeLeaf(openvdb::Coord(0, 0, 0));
             CPPUNIT_ASSERT(leafFromDisk);
@@ -1319,7 +1312,6 @@
             leafFromDisk = gridFromDisk->tree().probeLeaf(openvdb::Coord(0, 0, 8));
             CPPUNIT_ASSERT(leafFromDisk);
             CPPUNIT_ASSERT(leaf2 == *leafFromDisk);
-=======
 
             LeafType* leafFromDisk = gridFromDisk->tree().probeLeaf(openvdb::Coord(0, 0, 0));
             CPPUNIT_ASSERT(leafFromDisk);
@@ -1341,7 +1333,6 @@
 
             CPPUNIT_ASSERT(!leafFromDisk->buffer().isOutOfCore());
             CPPUNIT_ASSERT(!attribute.isOutOfCore());
->>>>>>> 1583c191
         }
 
         remove("leaf.vdb");
