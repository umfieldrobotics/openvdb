--- conflicted
+++ resolved
@@ -43,12 +43,8 @@
 OpenVDB Render          | Core Library dependencies, OpenEXR, IlmBase                                          | -
 OpenVDB View            | Core Library dependencies, OpenGL, GLFW3, GLEW**                                     | -
 OpenVDB Python          | Core Library dependencies, Python, Boost::python                                     | Boost::numpy*, NumPy
-<<<<<<< HEAD
+OpenVDB AX              | Core Library dependencies, LLVM,                                                     | Bison, Flex
 OpenVDB UnitTests       | Core Library dependencies, GoogleTest                                                | -
-=======
-OpenVDB AX              | Core Library dependencies, LLVM,                                                     | Bison, Flex
-OpenVDB UnitTests       | Core Library dependencies, CppUnit                                                   | -
->>>>>>> bf1492b1
 OpenVDB Documentation   | Doxygen                                                                              | -
 
  - @b * Boost::numpy is required for NumPy support with Boost from version 1.65
@@ -130,11 +126,8 @@
 apt-get install python-numpy            # NumPy
 # Optional
 apt-get install liblog4cplus-dev        # Log4cplus
-<<<<<<< HEAD
-apt-get instsall googletest             # GoogleTest
-=======
+apt-get install googletest              # GoogleTest
 # vdb_view
->>>>>>> bf1492b1
 apt-get install libglfw3-dev            # GLFW
 # Documentation
 apt-get install doxygen                 # doxygen
@@ -165,13 +158,9 @@
 brew install boost-python              # Boost-python
 brew install python                    # Python
 brew install numpy                     # NumPy
-<<<<<<< HEAD
+# Unit Tests
 brew install gtest                     # GoogleTest
-=======
-# Unit Tests
-brew install cppunit                   # CppUnit
 # vdb_view
->>>>>>> bf1492b1
 brew install glfw                      # GLFW
 # Documentation
 brew install doxygen                   # Doxygen
