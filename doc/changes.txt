/**

@page changes Release Notes

@htmlonly <a name="v7_1_0_changes"></a>@endhtmlonly
@par
<B>Version 7.1.0</B> - <I>In Development</I>

@par
Improvements:
- Added GroupWriteHandle::setUnsafe() for faster performance when the group
  array is known to be in-core and non-uniform.
- Improved the CMake build for the OpenVDB Houdini library on Windows.
  <I>[Reported&nbsp;by&nbsp;Ian&nbsp;Woodward]</I>
- Remove some logic for compilers older than Visual&nbsp;Studio&nbsp;2019.
- Add support for default value metadata when creating AttributeArrays or
  appending to an AttributeSet.

@par
Bug fixes:
- Fixed a bug where grids with no active values might return true when the
  method <TT>evalActiveVoxelBoundingBox</TT> is called. The correct behavior is to
  only return true if the grid contains any active values.
- Fixed a sign propagation bug in @vdblink::tools::traceExteriorBoundaries()
  tools::traceExteriorBoundaries@endlink used by @vdblink::tools::meshToVolume()
  tools::meshToVolume@endlink. This could cause values to not be propagated across
  node boundaries, leading to voxels incorrectly being marked as inside the
  isosurface.
  <I>[Contributed&nbsp;by&nbsp;Tristan&nbsp;Barback]</I>

@par
API changes:
- Removed a number of deprecated point methods.
- points::StringIndexType is now deprecated, use @vdblink::Index Index@endlink
  instead.

@par
Houdini:
- Platonic SOP is now verbified.
- Extend all SOP references to support VDB Points.


@par
Improvements:
<<<<<<< HEAD
- Introduced a @vdblink::points::StringMetaCache StringMetaCache@endlink class
  for convenient string attribute metadata lookup and performed some minor
  optimizations.
=======
- Added new group inspection methods to the
  @vdblink::points::AttributeSet::Descriptor AttributeSet::Descriptor@endlink.
>>>>>>> 5984ca76

@htmlonly <a name="v7_0_0_changes"></a>@endhtmlonly
@par
<B>Version 7.0.0</B> - <I>December 6, 2019</I>

@par
<BLOCKQUOTE>
Some changes in this release (see @ref v7_0_0_ABI_changes "ABI changes" below)
alter the grid&nbsp;ABI so that it is incompatible with earlier versions of
the OpenVDB library, such as the ones built into Houdini up to and including
Houdini&nbsp;18.
To preserve ABI compatibility, when compiling OpenVDB or any dependent code
define the macro <TT>OPENVDB_ABI_VERSION_NUMBER=</TT><I>N</I>, where,
for example, <I>N</I> is 5 for Houdini&nbsp;17.0 and&nbsp;17.5 and 6 for
Houdini&nbsp;18.0.

As of this release, a C++14 compiler is required and the oldest supported
Houdini version is 17.0.
</BLOCKQUOTE>

@par
New features:
- @vdblink{tools::LevelSetMeasure, tools::LevelSetMeasure} can now compute multiple
  types of curvatures (averge and total Gaussian and mean curvature) as well as
  Euler characteristic and genus of level set surfaces.
- Most stencil classes now have an intersection method that detcts the axial
  directions of zero-crossings (as oppose to the existing boolean intersection test).
- The @vdblink{math::CurvatureStencil, math::CurvatureStencil} can now compute
  Gaussian and principal curvatures (in addition to mean curvature).
- Added @vdblink{tree::Tree::nodeCount,Tree::nodeCount}, which counts
  the number and type of nodes in a tree very efficiently.
- Added new @vdblink::tree::RootNode::addChild() RootNode::addChild@endlink and
  @vdblink::tree::InternalNode::addChild() InternalNode::addChild@endlink methods to
  allow the insertion of child nodes directly.

@par
Improvements:
- The minimum ABI for OpenVDB is now always enforced through CMake
  separately from other minimum dependency version variables.
- Added support for CMake 3.12 compatible @c Xxx_ROOT variables.
- Replaced the CMake @c USE_SYSTEM_LIBRARY_PATHS option with
  @c DISABLE_CMAKE_SEARCH_PATHS and removed the hard coded list of
  @c SYSTEM_LIBRARY_PATHS in favor of using CMake's default search procedure.
  @c SYSTEM_LIBRARY_PATHS can still be used as a global list of paths for all
  dependency searches.
- Improvements to OpenVDB's CMake module setup order in regards to CMake
  policy, minimum version and project calls.
- Replaced occurrences of boost::scoped_array with std::unique_ptr.
- Added an OPENVDB_SIMD option to CMake to optionally define SSE4.2 and
  AVX compiler flags, this is switched off by default.
- Made various small changes to improve Visual Studio compatiblity and
  deprecate some logic for compilers older than Visual Studio&nbsp;2017.
- Standardized CMake install locations using GNUInstallDirs. Importantly,
  this changes the default library installation folder from lib to lib64
  on some 64-bit systems, or to lib/multiarch-tuple on Debian
  <I>[Contributed&nbsp;by&nbsp;David&nbsp;Aguilar]</I>
- Added SIMD intrinsics to a few common NodeMask methods.
  <I>[Contributed&nbsp;by&nbsp;Konstantin]</I>

@par
Bug fixes:
- Fixed a bug in <TT>FindJemalloc.cmake</TT> where paths were not being handled
  correctly.
- Fixed a Windows build issue in openvdb_render.
- Fixed a non deterministic threading bug in @vdblink::tools::meshToVolume()
  mesh to volume@endlink during polygon voxelization which could result in
  different distance values.

@anchor v7_0_0_ABI_changes
@par
ABI changes:
- OpFactory destructor is now virtual as of ABI=7
- Added new virtual methods for copying const grids and replacing
  the metadata and/or the transform -
  @vdblink::GridBase::copyGridReplacingMetadata() GridBase::copyGridReplacingMetadata@endlink,
  @vdblink::GridBase::copyGridReplacingTransform() GridBase::copyGridReplacingTransform@endlink
  and @vdblink::GridBase::copyGridReplacingMetadataAndTransform()
  GridBase::copyGridReplacingMetadataAndTransform@endlink.
- AttributeArray copy constructor is now thread-safe.

@par
API changes:
- @vdblink{tools::VolumeToMesh::pointList(),VolumeToMesh::pointList} and
  @vdblink{tools::VolumeToMesh::polygonPoolList(),VolumeToMesh::polygonPoolList}
  now return a std::unique_ptr instead of a boost::scoped_array.
- @vdblink::points::AttributeArray::copyUncompressed() AttributeArray::copyUncompressed@endlink
  is now deprecated.

@par
Python:
- Removed the requirement of CMake&nbsp;3.14 for NumPy usage.
- Added support for Boost versions 1.65 and later when building
  the Python module with NumPy support through CMake.
- Improved CMake Python3 support.
- The Python Module is now disabled by default in CMake.

@par
Houdini:
- Fixed a bug in the Points Convert SOP during conversion from
  Houdini geometry to OpenVDB Points, where point group information could
  end up corrupted or cause a crash with non-contiguous point offsets (mesh
  inputs).
- Threaded the population of point group memberships during conversion from
  Houdini geometry to OpenVDB Points
- Added logic to the Rasterize&nbsp;Points SOP to suppress the output of
  non-finite attribute values due to subnormal input densities.
- Introduced a position compression option to the Scatter&nbsp;SOP for VDB
  Points and default to 16-bit fixed point.


@htmlonly <a name="v6_2_1_changes"></a>@endhtmlonly
@par
<B>Version 6.2.1</B> - <I>September 30, 2019</I>

@par
Bug fixes:
- Fixed a crash that arose from an inadvertent ABI change of an I/O class
  with the 6.2.0 release.
  The crash occured when attempting to write out
  a point data grid using an I/O routine from a different version of
  OpenVDB than the one with which the grid was authored and when
  one of those OpenVDB versions was 6.2.0.


@htmlonly <a name="v6_2_0_changes"></a>@endhtmlonly
@par
<B>Version 6.2.0</B> - <I>September 18, 2019</I>

@par
New features:
- Added @vdblink{tools::FindActiveValues,FindActiveValues}, which counts
  the active values in a tree that intersect a given bounding box.
- Added @vdblink{io::DelayedLoadMetadata,DelayedLoadMetadata}, which stores
  mask offsets and compression sizes on write to accelerate delayed load
  reading.

@par
Improvements:
- @vdblink{tree::LeafNode::modifyValue(),LeafNode::modifyValue} and
  @vdblink{tree::LeafNode::modifyValueAndActiveState(),
  LeafNode::modifyValueAndActiveState} now modify voxel values
  in place for improved performance.
- Added @vdblink{math::isInfinite(),math::isInfinite} and
  @vdblink{math::isNan(),math::isNan} to resolve Visual&nbsp;Studio
  compatibility issues with integer types.
- Made minor performance improvements to moving and filtering VDB points.
- Improved performance related to a mutex contention when appending
  multiple @vdblink{points::AttributeArray,AttributeArray}<I></I>s
  in parallel through various point operations.
- Significantly improved the performance of
  @vdblink::tools::createLevelSetSphere() createLevelSetSphere@endlink
  using threading.
- Improved directory and file path lookups of some CMake commands in
  the root <TT>CMakeLists.txt</TT>.
  <I>[Reported&nbsp;by&nbsp;Daniel&nbsp;Elliott]</I>
- Improved CMake support for GLFW versions 3.1 and later.
- <TT>FindOpenVDB.cmake</TT> now correctly propagates @c CXX version
  requirements.
- Added CMake support for linking against Jemalloc and TBB&nbsp;malloc
  and enabled Jemalloc by default for Linux and non-Maya builds
  and TBB&nbsp;malloc for all other builds.
- Added a @c USE_COLORED_OUTPUT option to CMake to display compiler output
  in color.
- Added an @c OPENVDB_CODE_COVERAGE option to CMake.
- CMake now automatically detects and configures the CXX11 ABI requirement
  for Houdini builds.
- CMake now issues deprecation warnings for 2017 VFX Reference Platform
  version dependencies. In particular, C++11-only compilers are now
  deprecated; OpenVDB&nbsp;7.0 will require a C++14-compatible compiler.

@par
Bug fixes:
- Replaced @b std::vector with @b std::deque as the underlying container
  for @vdblink{util::PagedArray,PagedArray}, to address a rare crash
  when reading from multiple threads while writing from another thread.
- Fixed a bug that could cause an empty
  @vdblink{math::CoordBBox::volume(),CoordBBox} to report nonzero volume.
- Fixed a bug in
  @vdblink{tools::computeScalarPotential(),computeScalarPotential}
  that could produce a corrupt result due to invalid memory access.
  <I>[Reported&nbsp;by&nbsp;Edwin&nbsp;Braun]</I>
- Partially reverted the
  @vdblink{tools::ClosestSurfacePoint,ClosestSurfacePoint}
  tool&rsquo;s distance calculations to their pre-OpenVDB&nbsp;5.0 behavior
  to address a bug in the
  @vdblink{tools::fillWithSpheres(),fillWithSpheres} tool
  that caused generated spheres to sometimes extend outside the target volume.
- CMake now correctly sets rpaths for the unit test binary.
- Addressed a Valgrind warning by allocating the point attribute array
  @vdblink{points::AttributeArray::registerType,registry}
  using a Meyers singleton.
  <I>[Contributed&nbsp;by&nbsp;Autodesk]</I>

@par
ABI changes:
- ABI versions&nbsp;3 and older are now deprecated, and support for them will
  be removed in a future release.
  Until then, define the macro @c OPENVDB_USE_DEPRECATED_ABI (or set the
  CMake @c OPENVDB_USE_DEPRECATED_ABI option to @c ON) to suppress deprecation
  messages when compiling OpenVDB or dependent code.

@par
API changes:
- Changed @vdblink{points::RandomLeafFilter::LeafMap,RandomLeafFilter::LeafMap}
  from a @b std::map to a @b std::unordered_map.
- Removed the @b TableT template argument from
  @vdblink{util::PagedArray,PagedArray}.
  The table type is now hardcoded to @b std::deque.
- The minimum supported version of GLFW is now&nbsp;3.1.

@par
Python:
- CMake now always produces a <TT>.so</TT> for the Python module
  on Linux and Unix platforms.
- Fixed a compile-time error when building the Python module for Python&nbsp;3.
  <I>[Reported&nbsp;by&nbsp;yurivict]</I>

@par
Houdini:
- OpenVDB SOPs are now displayed in an ASWF sub-menu of the VDB tab menu.
- Added API documentation and examples.
- Added @hvdblink{GEOvdbApply,GEOvdbApply}, which invokes a functor
  on a VDB primitive if the resolved grid type is a member of
  a given type list.
- Fixed a regression in the Fill&nbsp;SOP that caused it to modify VDBs
  in the input detail.
- The Combine&nbsp;SOP no longer crashes in <B>Copy&nbsp;B</B> mode when the
  destination is not a&nbsp;VDB.
- Added an @hulink{OpFactory::addSpareData(),OpFactory::addSpareData} method
  and @hulink{addOperatorSpareData(),addOperatorSpareData} and
  @hulink{getOperatorSpareData(),getOperatorSpareData} functions
  to manage spare data associated with operator types.
- Added an @c opsparedata HScript command and @c hou.NodeType.spareData
  and @c hou.NodeType.spareDataDict methods to retrieve spare data
  associated with operator types.
- Added a <TT>pythonrc.py</TT> startup script to set the tab menu visibility
  of nodes and their native Houdini equivalents, based on an
  <TT>OPENVDB_OPHIDE_POLICY</TT> environment variable.
- Added an @hulink{OpFactory::setInvisible(),OpFactory::setInvisible} method
  to hide nodes from tab menus.
- Added an
  @hvdblink{OpenVDBOpFactory::setNativeName(),OpenVDBOpFactory::setNativeName}
  method to pair OpenVDB nodes with their native Houdini equivalents.
- Added an @hulink{OpPolicy::getTabSubMenuPath(),OpPolicy::getTabSubMenuPath}
  method to allow @b OpPolicy subclasses to provide their own tab sub-menu path.
- OpenVDB nodes now override @b OP_Operator::getVersion to return
  a version string of the form @c "vdb6.2.0 houdini18.0.222".


@htmlonly <a name="v6_1_0_changes"></a>@endhtmlonly
@par
<B>Version 6.1.0</B> - <I>May 8, 2019</I>

@par
<BLOCKQUOTE>
As of this release, the oldest supported Houdini version is&nbsp;16.5.
</BLOCKQUOTE>

@par
New features:
- Added new @vdblink::QuatTraits QuatTraits@endlink,
  @vdblink::MatTraits MatTraits@endlink and
  @vdblink::ValueTraits ValueTraits@endlink type traits to complement
  @vdblink::VecTraits VecTraits@endlink and added an
  @vdblink::IsSpecializationOf IsSpecializationOf@endlink
  helper metafunction.
- Added support for @vdblink::Vec4SMetadata Vec4s@endlink,
  @vdblink::Vec4DMetadata Vec4d@endlink
  and @vdblink::Vec4IMetadata Vec4i@endlink metadata.
- Added a generic @vdblink::TypeList TypeList@endlink class.
- Added @vdblink::GridBase::apply() GridBase::apply@endlink,
  which invokes a functor on a grid if the resolved grid type
  is a member of a given type list.
- Added @vdblink::util::printTime() printTime@endlink, which outputs
  nicely formatted time information.
- Added a @link std::hash<openvdb::math::Coord> std::hash<Coord>@endlink
  template specialization.
- Added @vdblink::math::CoordBBox::moveMin moveMin@endlink and
  @vdblink::math::CoordBBox::moveMax moveMax@endlink methods to
  @vdblink::math::CoordBBox CoordBBox@endlink.

@par
Improvements:
- @vdblink::util::CpuTimer CpuTimer@endlink now makes use of
  @vdblink::util::printTime() printTime@endlink for nicer output,
  and its API has been improved.
- Significantly improved the performance of point data grid string attribute
  generation.
- @vdblink::points::AttributeArray::copy() AttributeArray::copy@endlink
  and the
  @vdblink::points::AttributeArray::operator=() AttributeArray@endlink
  copy assignment operator are now thread-safe.
- The command-line tools (<TT>vdb_print</TT>, etc.) now include
  the library ABI version in their <TT>-version</TT> output.
- Further improved the responsiveness of the
  @link MeshToVolume.h mesh to volume@endlink converter to interrupt requests.
- The CMake build system has been significantly improved to support a
  wider range of build options and use cases.
  This includes better dependency handling and status reporting, find module
  installation for external use, more robust handling of different platform
  configurations and the introduction of dependency and build documentation.

@par
Bug fixes:
- Fixed a bug in the @link tools/Clip.h clip@endlink tool that caused
  some grid metadata to be discarded.
- Added a check to @vdblink::points::setGroup() points::setGroup@endlink
  to compare the maximum index of the provided
  @vdblink::tools::PointIndexTree PointIndexTree@endlink
  to the size of the membership vector.
- Fixed a race condition introduced in ABI&nbsp;6 when moving points
  in point data grids, due to non-const access to an
  @vdblink::points::AttributeArray AttributeArray@endlink
  triggering a copy-on-write.
- Fixed a bug that caused the @link MeshToVolume.h mesh to volume@endlink
  converter to consume unlimited memory when it encountered NaNs
  in vertex positions.
- Fixed a rounding error bug in
  @link PointConversion.h point conversion@endlink when using
  single-precision floating-point.
- Addressed some type conversion issues and other issues reported by
  GCC&nbsp;6.
- Fixed a crash in @vdblink::tools::extractActiveVoxelSegmentMasks()
  extractActiveVoxelSegmentMasks@endlink
  when the first leaf node had no active voxels.
  <I>[Reported&nbsp;by&nbsp;Rick&nbsp;Hankins]</I>
- Fixed a bug in @vdblink::tools::segmentActiveVoxels() segmentActiveVoxels@endlink
  and @vdblink::tools::segmentSDF() segmentSDF@endlink where inactive leaf
  nodes were only pruned when there was more than one segment.
- Fixed a crash in point moving when using group filters.
- Fixed a bug where the stride of existing attributes was being ignored during
  copy-construction of an @vdblink::points::AttributeSet AttributeSet@endlink.
- Fixed a bug that caused @vdblink::points::AttributeArray::operator==()
  AttributeArray@endlink equality operators to fail for attributes
  with non-constant strides.

@par
API changes:
- Moved the @vdblink::CopyConstness CopyConstness@endlink metafunction from
  @link tree/TreeIterator.h TreeIterator.h@endlink to @link Types.h@endlink.

@par
Houdini:
- The Points&nbsp;Convert SOP now reports NaN Positions as warnings when
  converting from Houdini Points to VDB Points.
- Fixed a bug where the Points&nbsp;Convert&nbsp;SOP was incorrectly ignoring
  point attributes with the same name as an existing point group.
- The Transform&nbsp;SOP now supports frustum transforms by applying the
  transformation to the internal affine map.
- Changed the labels (but not the opnames) of several SOPs to match
  the corresponding native Houdini SOPs.
  The new labels are Morph&nbsp;SDF, Project&nbsp;Non-Divergent,
  Rebuild&nbsp;SDF, Renormalize&nbsp;SDF, Reshape&nbsp;SDF,
  Segment&nbsp;by&nbsp;Connectivity, Smooth&nbsp;SDF,
  Topology&nbsp;to&nbsp;SDF, and Visualize&nbsp;Tree.
- Added an @b OpPolicy::getFirstName method to allow @b OpPolicy subclasses
  to provide their own first name scheme.
- Added an @b OpPolicy::getLabelName method to allow @b OpPolicy subclasses
  to provide their own label naming scheme for tab menus.
- Added type lists for sets of commonly used grid types, including
  @b ScalarGridTypes, @b Vec3GridTypes, @b AllGridTypes, etc.
- The Vector&nbsp;Merge SOP now copies metadata from the representative
  scalar grid.
- Deprecated @b SOP_NodeVDB::duplicateSourceStealable,
  @b houdini_utils::getNodeChain and @b houdini_utils::OP_EvalScope.

@par
Python:
- Added limited support for @ref secPtContents "point data grids",
  comprising I/O and metadata functionality for now.
- Added support for @vdblink::Mat4SMetadata Mat4s@endlink
  and @vdblink::Mat4DMetadata Mat4d@endlink metadata, in the form of nested
  Python lists (e.g., <TT>[[1,0,0,0], [0,1,0,0], [0,0,1,0], [0,0,0,1]]</TT>).


@htmlonly <a name="v6_0_0_changes"></a>@endhtmlonly
@par
<B>Version 6.0.0</B> - <I>December 18, 2018</I>

@par
<BLOCKQUOTE>
Some changes in this release (see @ref v6_0_0_ABI_changes "ABI changes" below)
alter the grid&nbsp;ABI so that it is incompatible with earlier versions of
the OpenVDB library, such as the ones built into Houdini up to and including
Houdini&nbsp;17.
To preserve ABI compatibility, when compiling OpenVDB or any dependent code
define the macro <TT>OPENVDB_ABI_VERSION_NUMBER=</TT><I>N</I>, where,
for example, <I>N</I> is 3 for Houdini&nbsp;15, 15.5 and&nbsp;16,
4 for Houdini&nbsp;16.5 and 5 for Houdini&nbsp;17.0.
</BLOCKQUOTE>

@par
New features:
- Added support to the
  @link ParticlesToLevelSet.h ParticlesToLevelSet@endlink tool
  for fast rasterization of particles into boolean mask grids.
- Added convenience functions
  @vdblink::tools::particlesToSdf() particlesToSdf@endlink,
  @vdblink::tools::particleTrailsToSdf() particleTrailsToSdf@endlink,
  @vdblink::tools::particlesToMask() particlesToMask@endlink
  and @vdblink::tools::particleTrailsToMask() particleTrailsToMask@endlink
  for common particle rasterization use cases.
- Added batch copying functions @vdblink::points::AttributeArray::copyValues()
  AttributeArray::copyValues@endlink and
  @vdblink::points::AttributeArray::copyValuesUnsafe()
  AttributeArray::copyValuesUnsafe@endlink that significantly outperform
  the older @vdblink::points::AttributeArray::set()
  AttributeArray::set@endlink method.

@par
Improvements:
- Improved the responsiveness of the
  @link MeshToVolume.h mesh to volume@endlink converter to interrupt requests.
- Attempts to use a partially deserialized
  @vdblink::points::AttributeArray AttributeArray@endlink now errors.
- Updated point deletion to use faster batch copying for ABI=6+.
- Methods relating to in-memory Blosc compression for
  @vdblink::points::AttributeArray::compress() AttributeArray@endlink
  now do nothing and have been marked deprecated resulting in memory savings
  for ABI=6+.

@par
Bug fixes:
- Fixed various signed/unsigned casting issues to resolve compiler warnings
  when moving points in point data grids.

@anchor v6_0_0_ABI_changes
@par
ABI changes:
- Added multiple new virtual functions to
  @vdblink::points::AttributeArray AttributeArray@endlink.
- Changed the order and size of member variables in
  @vdblink::points::AttributeArray AttributeArray@endlink
  and @vdblink::points::TypedAttributeArray TypedAttributeArray@endlink.

@par
API changes:
- Removed a number of methods that were deprecated in version&nbsp;5.0.0 or
  earlier.
- Removed the experimental @b ValueAccessor::newSetValue method.
- Deprecated @vdblink::points::AttributeArray::compress()
  AttributeArray@endlink methods relating to in-memory Blosc compression.

@par
Houdini:
- The Convert and To&nbsp;Polygons SOPs now correctly transfer vertex
  attributes when the output is a polygon soup.
- Added an option to the Visualize&nbsp;SOP to display leaf nodes as points.
- Renamed the Visualize&nbsp;SOP&rsquo;s <TT>leafmode</TT>,
  <TT>internalmode</TT>, <TT>tilemode</TT> and <TT>voxelmode</TT> parameters
  to <TT>leafstyle</TT>, <TT>internalstyle</TT>, etc. and converted them
  from ordinals to strings.
- Made various improvements to viewport rendering of point data grids.
- Added a <B>ParmFactory::setInvisible</B> method to allow parameters
  to be marked as hidden.  This is useful for multi-parms,
  whose child parameters cannot be made obsolete.
- Removed the option to use in-memory Blosc compression from the
  Points&nbsp;Convert&nbsp;SOP as this feature has now been deprecated.
- Made various small changes for Houdini&nbsp;17 compatibility.


@htmlonly <a name="v5_2_0_changes"></a>@endhtmlonly
@par
<B>Version 5.2.0</B> - <I>August 13, 2018</I>

@par
New features:
- Added @link points/PointAdvect.h tools@endlink to advect points
  stored in point data grids through velocity fields.
  <I>[Contributed&nbsp;by&nbsp;Dan&nbsp;Bailey]</I>
- For point data grids, voxel data can now be
  @vdblink::points::prefetch() prefetched@endlink independently of
  position or other attributes.
  <I>[Contributed&nbsp;by&nbsp;Dan&nbsp;Bailey]</I>
- Added @link points/PointSample.h tools@endlink to sample voxel values
  onto points stored in point data grids.
  <I>[Contributed&nbsp;by&nbsp;Double&nbsp;Negative]</I>

@par
Improvements:
- The @vdblink::tools::UniformPointScatter UniformPointScatter@endlink tool
  now generates points in &ldquo;points per volume&rdquo; mode even when
  the product of the density and the voxel volume is less than one,
  and the point count now varies continuously with the density.
- Added a minimum/maximum sphere count argument to the
  @vdblink::tools::fillWithSpheres() fillWithSpheres@endlink tool.
  (The previous version, now deprecated, supported only a maximum
  sphere count.)
- Added a method to the level set tracking tool to enable and disable
  @vdblink::tools::LevelSetTracker::setTrimming() trimming@endlink
  of voxels outside the narrow band.
  Previously, trimming was always enabled, which caused dense SDFs
  to be converted to narrow-band level sets.
- Added @b state methods to point data
  @link points/IndexFilter.h index filters@endlink to improve
  optimization opportunities.
  <I>[Contributed&nbsp;by&nbsp;Dan&nbsp;Bailey]</I>
- Added @vdblink::points::ActiveFilter active@endlink
  and @vdblink::points::InactiveFilter inactive@endlink value mask
  point data index filters.
  <I>[Contributed&nbsp;by&nbsp;Dan&nbsp;Bailey]</I>
- Replaced include/exclude group list parameters with filter functors
  in various point data functions.
  <I>[Contributed&nbsp;by&nbsp;Dan&nbsp;Bailey]</I>
- Refactored and simplified the
  @link points/PointCount.h point count@endlink API.
  <I>[Contributed&nbsp;by&nbsp;Dan&nbsp;Bailey]</I>
- Computing cumulative per-leaf point offsets is now parallelized.
  <I>[Contributed&nbsp;by&nbsp;Dan&nbsp;Bailey]</I>
- Made various small changes for Visual Studio&nbsp;2017 compatibility.
  <I>[Contributed by Edward&nbsp;Lam]</I>

@par
Bug fixes:
- Fixed a bug that could cause an infinite loop when iterating over
  an empty root node.
- Fixed namespace-related bugs in
  @vdblink::math::Tuple::isZero() Tuple::isZero@endlink
  and @vdblink::math::Mat::isZero() Mat::isZero@endlink that led to
  compile-time errors.
- Fixed type conversion bugs in the vector-to-vector <A HREF=
  "namespaceopenvdb_1_1v5__2_1_1math.html#rotation_v1_v2"><B>rotation</B></A>
  function that made it impossible for it to return a single-precision
  rotation matrix, and modified the function to accept @b Vec3 arguments
  of any value type.
- Fixed a bug in the @link MeshToVolume.h mesh to volume@endlink converter
  that made it uninterruptible in certain cases even though
  an interrupter was provided.
  <I>[Reported&nbsp;by&nbsp;Doug&nbsp;Epps]</I>

@par
Houdini:
- Added an option to the From&nbsp;Particles&nbsp;SOP to output an
  interior mask grid.
- Added options to the Metadata&nbsp;SOP to set the grid name
  and to propagate metadata to primitive attributes and vice-versa.
- Modified <A HREF=
  "http://www.sidefx.com/docs/hdk16.5/class_g_u___prim_v_d_b.html#af9274e93cc2d5d8d1f001aa7a286180a">
  <B>convertVolumesToVDBs</B></A> to set the output VDBs&rsquo; grid names
  to the names of the volume primitives.
- Added an option to the Offset&nbsp;Level&nbsp;Set,
  Renormalize&nbsp;Level&nbsp;Set, Smooth&nbsp;Level&nbsp;Set
  and Resize&nbsp;Narrow&nbsp;Band&nbsp;SOPs to enable and disable
  trimming of voxels outside the narrow band.
  Previously, trimming was always enabled, which caused dense SDFs
  to be converted to narrow-band level sets.
- Fixed a bug in the Resample&nbsp;SOP that prevented it from reading
  a reference VDB from the second input.
- Added an option to the Scatter&nbsp;SOP to scatter points only on
  an isosurface of a signed distance field.
- The Scatter&nbsp;SOP now generates points in Point&nbsp;Density mode
  even when the product of the density and the voxel volume is less than one,
  and the point count now varies continuously with the density.
- Added a minimum sphere count option to the To&nbsp;Spheres&nbsp;SOP.
- Added enable/disable toggles to the To&nbsp;Spheres&nbsp;SOP&rsquo;s
  minimum and maximum radius parameters and eliminated the world space
  radius parameters.
  The remaining minimum and maximum parameters, formerly the voxel space
  radii, are now used in both world unit and voxel unit modes.
- Added transform and rotation order options to the Transform&nbsp;SOP.
- Added support to the Advect&nbsp;Points&nbsp;SOP for advecting points
  stored in point data grids.
  <I>[Contributed&nbsp;by&nbsp;Dan&nbsp;Bailey]</I>
- Added support to the Sample&nbsp;Points&nbsp;SOP for sampling onto points
  stored in point data grids.
  <I>[Contributed&nbsp;by&nbsp;Double&nbsp;Negative]</I>


@htmlonly <a name="v5_1_0_changes"></a>@endhtmlonly
@par
<B>Version 5.1.0</B> - <I>April 10, 2018</I>

@par
New features:
- Added an option to
  @vdblink::points::deleteFromGroups() points::deleteFromGroups@endlink
  to delete the groups as well as the points.
  <I>[Contributed&nbsp;by&nbsp;Nick&nbsp;Avramoussis]</I>
- Added a @c header_test Makefile target that checks library header files
  for dependencies on missing or indirectly included headers.
  <I>[Contributed&nbsp;by&nbsp;Dan&nbsp;Bailey]</I>
- Added support for @vdblink::math::Mat3s Mat3s@endlink and
  @vdblink::math::Mat3d Mat3d@endlink point data
  @vdblink::points::TypedAttributeArray typed attributes@endlink.
  <I>[Contributed&nbsp;by&nbsp;Dan&nbsp;Bailey]</I>

@par
Improvements:
- Added per-test timings to <TT>vdb_test</TT> to help in identifying
  performance regressions.
- @vdblink::zeroVal zeroVal@endlink now returns a zero matrix instead of
  an identity matrix for @vdblink::math::Mat4s Mat4s@endlink
  and @vdblink::math::Mat4d Mat4d@endlink, and it is now also defined
  (and returns a zero matrix) for @vdblink::math::Mat3s Mat3s@endlink
  and @vdblink::math::Mat3d Mat3d@endlink.

@par
Python:
- Fixed a bug introduced in version&nbsp;3.2.0 that caused
  boolean and integer values added to a grid&rsquo;s metadata
  to be stored as floating-point values.

@par
Houdini:
- Added options to the Clip&nbsp;SOP to expand or shrink the clipping region
  and, when clipping to a camera frustum, to set the near and far
  clipping planes.
- Added output grid naming options to the Points&nbsp;Convert&nbsp;SOP.
- Added a Keep&nbsp;Original&nbsp;Geometry toggle to the
  Points&nbsp;Convert&nbsp;SOP and improved the efficiency of point unpacking.
  <I>[Contributed&nbsp;by&nbsp;Dan&nbsp;Bailey]</I>
- Added an option to the Points&nbsp;Delete&nbsp;SOP to delete point groups.
  <I>[Contributed&nbsp;by&nbsp;Nick&nbsp;Avramoussis]</I>
- Fixed a rare crash when extracting points from a point data primitive.
  <I>[Contributed by Jeff&nbsp;Lait]</I>
- Added a @b SOP_NodeVDB::evalStdString method that facilitates
  string parameter evaluation in expressions, e.g.,
  <TT>matchGroup(*gdp,&nbsp;evalStdString("group",&nbsp;time))</TT>.
- Removed the deprecated @b openvdb_houdini::validateGeometry function.
  Use @b convertGeometry instead.
- Added a @b SOP_NodeVDB::matchGroup overload that eliminates the need
  to @c const_cast the @b GU_Detail.
  <I>[Contributed by Jeff&nbsp;Lait]</I>
- Grid transforms are now more aggressively simplified, making it less likely
  to produce nonuniform voxels erroneously.
  <I>[Contributed by Jeff&nbsp;Lait]</I>
- Fixed a bug when copying and pasting a Create&nbsp;SOP that could cause
  the Voxel&nbsp;Size toggle to change state.
- Added a @b houdini_utils::OpFactory::setVerb method to register
  <A HREF="http://www.sidefx.com/docs/houdini/model/compile">
  compilable</A>&nbsp;SOPs.
- Made @b SOP_NodeVDB::cookMySop @c final (that is, non-overridable)
  to facilitate the implementation of compilable SOPs.
  Override @b SOP_NodeVDB::cookVDBSop instead.
  (In most cases, it suffices to rename @b cookMySop to @b cookVDBSop.)
- Renamed some parameters on the following SOPs to match the equivalent
  native Houdini nodes: Advect, Advect&nbsp;Points, Analysis, Combine, Filter,
  Fracture, From&nbsp;Particles, From&nbsp;Polygons, Morph&nbsp;Level&nbsp;Set,
  Occlusion&nbsp;Mask, Offset&nbsp;Level&nbsp;Set, Points&nbsp;Group, Resample,
  Resize&nbsp;Narrow&nbsp;Band, Smooth&nbsp;Level&nbsp;Set,
  Topology&nbsp;To&nbsp;Level&nbsp;Set, Vector&nbsp;Merge, and Visualize.
- Added @b SOP_VDBCacheOptions, a convenience base class for
  compilable&nbsp;SOPs.
  <I>[Contributed by Jeff&nbsp;Lait]</I>
- Converted most SOPs into compilable SOPs.


@htmlonly <a name="v5_0_0_changes"></a>@endhtmlonly
@par
<B>Version 5.0.0</B> - <I>November 6, 2017</I>

@par
<BLOCKQUOTE>
Some changes in this release (see @ref v5_0_0_ABI_changes "ABI changes" below)
alter the grid&nbsp;ABI so that it is incompatible with earlier versions of
the OpenVDB library, such as the ones built into Houdini up to and including
Houdini&nbsp;16.
To preserve ABI compatibility, when compiling OpenVDB or any dependent code
define the macro <TT>OPENVDB_ABI_VERSION_NUMBER=</TT><I>N</I>, where,
for example, <I>N</I> is 3 for Houdini&nbsp;15, 15.5 and&nbsp;16 and 4
for Houdini&nbsp;16.5.
</BLOCKQUOTE>

@par
New features:
- Added a @vdblink::getLibraryAbiVersionString()
  getLibraryAbiVersionString@endlink function, which returns a
  string such as <TT>"5.0.0abi3"</TT>.
- Added a @vdblink::WeakPtr weak pointer@endlink type alias for ABI
  compatibility.
- Metadata fields of unregistered types are no longer discarded after
  being read from a <TT>.vdb</TT> file, and although their values are not
  printable, they can be written back to disk.
- Added a @c DESTDIR_LIB_DIR Makefile variable for Linux multiarch support.
  <I>[Contributed&nbsp;by&nbsp;Mathieu&nbsp;Malaterre]</I>
- Added tools to create @link tools/PotentialFlow.h potential flow@endlink
  fields, as described in the 2017&nbsp;SIGGRAPH OpenVDB course.
  <I>[Contributed&nbsp;by&nbsp;Double&nbsp;Negative]</I>
- Added @link points/PointMask.h tools@endlink to create mask grids from
  point data grids and to compute
  @vdblink::points::pointCountGrid() point counts@endlink.
  <I>[Contributed&nbsp;by&nbsp;Dan&nbsp;Bailey]</I>
- Added @link points/PointScatter.h tools@endlink to scatter
  @ref secPtOverview "OpenVDB points" randomly throughout a volume.
  <I>[Contributed&nbsp;by&nbsp;Nick&nbsp;Avramoussis]</I>

@par
Improvements:
- Significantly improved the performance of point data grid
  @vdblink::points::MultiGroupFilter group filters@endlink.
  <I>[Contributed&nbsp;by&nbsp;Double&nbsp;Negative]</I>

@par
Bug fixes:
- Fixed bugs in the
  @vdblink::tools::ClosestSurfacePoint ClosestSurfacePoint@endlink tool&rsquo;s
  distance calculations that caused searches to produce incorrect results.
- Fixed a locking issue that affected multithreaded access to
  @vdblink::points::PointDataLeafNode PointDataLeafNode@endlink&zwj;s
  when delayed loading was in effect.
  <I>[Contributed&nbsp;by&nbsp;Dan&nbsp;Bailey]</I>

@anchor v5_0_0_ABI_changes
@par
ABI changes:
- Made @vdblink::tree::InternalNode InternalNode@endlink&rsquo;s destructor
  non-virtual.
- The @ref v4_0_2_delayed_load_fix "fix" for a delayed-loading race condition
  in the @vdblink::tree::LeafBuffer LeafBuffer@endlink class that was only
  partially rolled out in the previous release is now enabled on all platforms.
- Replaced a bit flag with an atomic integer in
  @vdblink::points::AttributeArray points::AttributeArray@endlink
  to address a threading issue during delayed loading.
  <I>[Contributed&nbsp;by&nbsp;Dan&nbsp;Bailey]</I>
- Deprecated the @c OPENVDB_2_ABI_COMPATIBLE and @c OPENVDB_3_ABI_COMPATIBLE
  macros in favor of a new @c OPENVDB_ABI_VERSION_NUMBER macro.
  The new macro defaults to the library major version number but can be
  set at compile time to an earlier version number to disable ABI changes
  since that version.
  (Older ABIs will not be supported indefinitely, however.)
  For example, compile OpenVDB and any dependent code with
  <TT>-DOPENVDB_ABI_VERSION_NUMBER=4</TT> to use the 4.x&nbsp;ABI.

@par
API changes:
- Replaced @b tools::ClosestSurfacePoint::initialize with
  @vdblink::tools::ClosestSurfacePoint::create()
  tools::ClosestSurfacePoint::create@endlink,
  which returns a newly-allocated and properly initialized object.
- Removed methods that were deprecated in version&nbsp;4.0.0 or earlier,
  including @b io::File::readGridPartial, @b points::initialize,
  @b points::uninitialize and @b util::PagedArray::pop_back.
- Deprecated @vdblink::IllegalValueException IllegalValueException@endlink
  in favor of @vdblink::ValueError ValueError@endlink.
- Changed the naming scheme for the
  @link OPENVDB_VERSION_NAME library namespace@endlink
  from <B>openvdb::v</B><I>X</I><B>_</B><I>Y</I><B>_</B><I>Z</I>
  to <B>openvdb::v</B><I>X</I><B>_</B><I>Y</I><B>abi</B><I>N</I>,
  where @e X, @e Y, @e Z and @e N are the major, minor, patch and ABI
  version numbers, respectively.
  The <B>abi</B><I>N</I> suffix is added only when the library is built
  using an older ABI version.

@par
Python:
- Reimplemented NumPy support for Boost&nbsp;1.65 compatibility.

@par
Houdini:
- Fixed bugs that caused the Ray&nbsp;SOP&rsquo;s closest surface point
  searches to produce incorrect results.
- Changed the @b VdbPrimCIterator::FilterFunc type from @b boost::function
  to @b std::function.
- Changed the @b houdini_utils::OpPolicyPtr type from @b boost:shared_ptr
  to @b std::shared_ptr.
- Debug-level log messages generated by OpenVDB are no longer forwarded
  to Houdini&rsquo;s error manager.
- Fixed a bug in the Read&nbsp;SOP that made it impossible to select among
  grids of the same name in a file.
- Added @b houdini_utils::ParmFactory::setAttrChoiceList, a convenience
  method for the creation of menus of attributes.
- Added a Potential&nbsp;Flow&nbsp;SOP.
  <I>[Contributed&nbsp;by&nbsp;Double&nbsp;Negative]</I>
- Added point data grid support to the Scatter&nbsp;SOP.
  <I>[Contributed&nbsp;by&nbsp;Nick&nbsp;Avramoussis]</I>
- Added mask and point count output options to the
  Points&nbsp;Convert&nbsp;SOP.
  <I>[Contributed&nbsp;by&nbsp;Dan&nbsp;Bailey]</I>


@htmlonly <a name="v4_0_2_changes"></a>@endhtmlonly
@par
<B>Version 4.0.2</B> - <I>July 28, 2017</I>
@par
New features:
- Added @vdblink::tools::compActiveLeafVoxels compActiveLeafVoxels@endlink,
  which composites active voxel values from a source tree into a destination
  tree.
  It is threaded and faster than existing tools that merge trees, however
  it operates only on leaf nodes.
- Added a <TT>vdb_test&nbsp;-f</TT> option that reads a list of tests
  to be run from a text file.
- Added functions for @link points/PointDelete.h deleting points@endlink
  from point data grids based on group membership.
  <I>[Contributed&nbsp;by&nbsp;Double&nbsp;Negative]</I>
- Enabled display of point data grids in <TT>vdb_view</TT>.
  <I>[Contributed&nbsp;by&nbsp;Nick&nbsp;Avramoussis]</I>
- Added a view mode indicator to <TT>vdb_view</TT>.
- Added @vdblink::math::Mat::isFinite() isFinite@endlink,
  @vdblink::math::Mat::isNan() isNan@endlink, and
  @vdblink::math::Mat::isZero() isZero@endlink methods to
  @vdblink::math::Mat math::Mat@endlink and added
  @vdblink::math::Tuple::isZero() isZero@endlink to
  @vdblink::math::Tuple math::Tuple@endlink.
- Added @vdblink::tools::interiorMask() tools::interiorMask@endlink,
  which constructs a boolean mask grid from the active voxels of an
  input grid or, if the input grid is a level set, from the interior
  voxels of the level set.
- Added @vdblink::math::CoordBBox::begin() begin@endlink
  and @vdblink::math::CoordBBox::end() end@endlink iterator methods
  (and related methods) to @vdblink::math::CoordBBox CoordBBox@endlink,
  so that it can be used in range-based <TT>for</TT>&nbsp;loops.
- The @link tools/Clip.h clip@endlink tool now accepts either a box,
  a mask grid or a camera frustum as the clipping region.
  The latter is new in this version.

@par
Improvements:
- Moved the @vdblink::math::Tuple::isFinite() isFinite@endlink,
  @vdblink::math::Tuple::isInfinite() isInfinite@endlink,
  and @vdblink::math::Tuple::isNan() isNan@endlink methods from
  @vdblink::math::Vec3 math::Vec3@endlink et&nbsp;al.
  to @vdblink::math::Tuple math::Tuple@endlink.

@par
Bug fixes:
- @anchor v4_0_2_delayed_load_fix
  Fixed a delayed-loading race condition that could result in crashes.
  <I>[Reported&nbsp;by&nbsp;Dan&nbsp;Bailey]</I>
  <BLOCKQUOTE>
  @b Note: To preserve ABI compatibility, this fix is currently enabled
  only on platforms for which the alignment of a
  <TT>tbb::atomic&lt;uint32_t&gt;</TT> is the same as for a @c uint32_t.
  On other platforms, warnings will be logged during OpenVDB initialization,
  and it is recommended to disable delayed loading in that case (for example,
  by defining the environment variable @c OPENVDB_DISABLE_DELAYED_LOAD).
  </BLOCKQUOTE>
- Fixed a delayed-loading memory leak in the
  @vdblink::points::PointDataLeafNode PointDataLeafNode@endlink.
  <I>[Contributed&nbsp;by&nbsp;Double&nbsp;Negative]</I>
- Changed the random number seeding mechanism for <TT>.vdb</TT> file UUIDs
  to avoid duplicate&nbsp;IDs.
  <I>[Reported&nbsp;by&nbsp;Jason&nbsp;Lefley]</I>
- Fixed an off-by-one bug in the
  @vdblink::tools::GridResampler resampler@endlink that produced grid patterns
  of missing interior voxels for scale factors greater than one.

@par
Houdini:
- As of Houdini&nbsp;16.0.549, @c houdini_utils::OpFactory can generate
  help cards for operators automatically.
  New @c OpFactory::setDocumentation and @c ParmFactory::setDocumentation
  methods allow one to add custom help text in
  <A HREF="http://www.sidefx.com/docs/houdini/help/format">wiki markup</A>
  format.
- Added help cards for all SOPs.  Houdini&nbsp;16.0.578 or later is required.
  <I>[Contributed&nbsp;by&nbsp;Dan&nbsp;Bailey&nbsp;and&nbsp;SideFX]</I>
- The Extended Operator Info window in Houdini&nbsp;16 now renders correctly
  for OpenVDB SOPs, instead of displaying a Python stack trace.
  <I>[Contributed&nbsp;by&nbsp;Dan&nbsp;Bailey]</I>
- Added a Points Delete SOP for deleting points from point data grids
  based on group membership.
  <I>[Contributed&nbsp;by&nbsp;Double&nbsp;Negative]</I>
- Added a Mantra VRAY procedural and a delayed load SHOP for rendering
  point data grids.
  Houdini&nbsp;16 is required.
  <I>[Contributed&nbsp;by&nbsp;Double&nbsp;Negative]</I>
- Replaced the Combine SOP&rsquo;s &ldquo;A/B&nbsp;Pairs&rdquo;
  and &ldquo;Flatten&rdquo; toggles with a menu of collation options
  that include flattening only <I>A</I>&nbsp;grids and flattening groups
  of <I>A</I>&nbsp;grids independently.
- Added a slider to the Remove Divergence SOP to set the error tolerance
  for the pressure solver.
- Added value type conversion options (for VDB output) to the Convert&nbsp;SOP.
- Added a Densify SOP that replaces active tiles with leaf voxels.
- Fixed a bug in the Rasterize Points&nbsp;SOP that capped density values
  to one instead of to the particles&rsquo; densities.
- The Convert and To&nbsp;Polygons SOPs now accept grids of any type
  as surface masks, not just level set or SDF grids.
- Added an option to the Clip&nbsp;SOP to clip to a camera frustum.


@htmlonly <a name="v4_0_1_changes"></a>@endhtmlonly
@par
<B>Version 4.0.1</B> - <I>March 8, 2017</I>
@par
New features:
- Added functions to util/logging.h to simplify configuration of the
  logging system (via command-line arguments, in particular).
- Added @vdblink::tree::LeafManager::activeLeafVoxelCount()
  LeafManager::activeLeafVoxelCount@endlink, a faster, threaded
  alternative to @vdblink::tree::Tree::activeLeafVoxelCount()
  Tree::activeLeafVoxelCount@endlink.
- Added a <TT>-shuffle</TT> option that causes <TT>vdb_test</TT>
  to run unit tests in random order, which can help to identify
  unintended dependencies between tests.
- Added @c vdb_lod, a command-line tool to generate volume mipmaps
  for level-of-detail effects.
- Added methods to compute the median value of
  @vdblink::tree::LeafNode::medianOn() active@endlink,
  @vdblink::tree::LeafNode::medianOff() inactive@endlink
  or @vdblink::tree::LeafNode::medianAll() all@endlink voxels in leaf nodes.

@par
Improvements:
- Added a @vdblink::Metadata::str() Metadata::str@endlink specialization
  for @vdblink::StringMetadata StringMetadata@endlink that eliminates
  the overhead of writing to a string stream.
- Made various minor improvements to @vdblink::util::PagedArray
  util::PagedArray@endlink.
- Added an @c install_lib build target to the Makefile.
  <I>[Contributed&nbsp;by&nbsp;Double&nbsp;Negative]</I>
- Added @subpage points "documentation" and Cookbook
  @ref openvdbPointsHelloWorld "examples" for OpenVDB&nbsp;Points.
  <I>[Contributed&nbsp;by&nbsp;Double&nbsp;Negative]</I>
- Registration of OpenVDB&nbsp;Points grid and attribute types is now
  handled in @vdblink::initialize() openvdb::initialize@endlink,
  and @vdblink::points::initialize() points::initialize@endlink
  and @vdblink::points::uninitialize() points::uninitialize@endlink
  are therefore deprecated.
- Extended multi-pass I/O to handle a variable number of passes per leaf node.
  <I>[Contributed&nbsp;by&nbsp;Double&nbsp;Negative]</I>
- Addressed a name conflict between macros in util/NodeMasks.h and symbols in
  the <A HREF="http://eigen.tuxfamily.org/index.php?title=Main_Page">Eigen</A>
  library.
  <I>[Reported&nbsp;by&nbsp;Trevor&nbsp;Thomson]</I>

@par
Bug fixes:
- The @vdblink::tools::fillWithSpheres() fillWithSpheres@endlink
  and @vdblink::tools::ClosestSurfacePoint ClosestSurfacePoint@endlink
  tools now correctly handle isosurfaces outside the input volume&rsquo;s
  narrow band.
- The @vdblink::tools::MultiResGrid MultiResGrid@endlink tool
  now supports all standard grid types, including
  @vdblink::BoolGrid BoolGrid@endlink and @vdblink::MaskGrid MaskGrid@endlink.
- @vdblink::tree::LeafNode::fill() LeafNode::fill@endlink now correctly clips
  the fill region to the node&rsquo;s bounding box.
- @vdblink::Grid::denseFill() Grid::denseFill@endlink no longer densifies
  all existing active tiles, and it now correctly handles both active
  and inactive fill values.
- Fixed a bug that caused @vdblink::tools::copyToDense()
  tools::copyToDense@endlink to only partially populate the output array
  when delayed loading was in effect.
  <I>[Reported&nbsp;by&nbsp;Stuart&nbsp;Levy]</I>
- Fixed an issue with duplicate registration of
  @link points/PointDataGrid.h PointDataGrid@endlink attribute types.
  <I>[Reported&nbsp;by&nbsp;SideFX]</I>
- Fixed an uninitialized memory bug in the
  @vdblink::tools::meshToVolume() mesh to volume@endlink converter.
  <I>[Reported&nbsp;by&nbsp;SideFX]</I>
- Fixed a thread race condition in
  @vdblink::math::QuantizedUnitVec QuantizedUnitVec@endlink
  that could cause it to produce incorrect results.
  <I>[Contributed by Jeff&nbsp;Lait]</I>
- Fixed a dangling pointer bug in the
  @vdblink::tools::ParticleAtlas particle atlas@endlink tool.
  <I>[Contributed&nbsp;by&nbsp;SideFX]</I>
- Grid operators (@vdblink::tools::divergence() divergence@endlink,
  @vdblink::tools::gradient() gradient@endlink, etc.) now produce
  correct results even for grids with active tile values.
- Fixed a bug when writing an out-of-core
  @vdblink::points::AttributeArray points::AttributeArray@endlink
  that could cause corruption of the metadata associated with the array.
  <I>[Contributed&nbsp;by&nbsp;Double&nbsp;Negative]</I>

@par
Python:
- Added functions @c getLoggingLevel, @c setLoggingLevel, and
  @c setProgramName, to allow configuration of the logging system.

@par
Houdini:
- Fixed a crash in the Ray SOP when the user selected an isosurface
  outside the target volume&rsquo;s narrow band.
- The LOD SOP now supports all standard grid types, including boolean grids.
- Added @c houdini_utils::ParmFactory::setGroupChoiceList, a convenience
  method for the creation of menus of primitive groups.
- Made various small changes for Houdini&nbsp;16 compatibility.
  <I>[Contributed&nbsp;by&nbsp;SideFX]</I>
- The Create SOP now supports matching the new grids&rsquo; transform,
  voxel size, and topology to a reference grid.
  If the topology is being matched, it can optionally be resampled
  to a different voxel size.
- Added some support for point data grids to the Clip,
  Topology&nbsp;To&nbsp;Level&nbsp;Set and Visualize SOPs.
  <I>[Contributed&nbsp;by&nbsp;Double&nbsp;Negative]</I>
- Compression is no longer enabled by default in the
  Points&nbsp;Convert&nbsp;SOP for normals and colors, because they are
  not guaranteed to have a [0,&nbsp;1] range.
  <I>[Contributed&nbsp;by&nbsp;Double&nbsp;Negative]</I>
- Added a 16-bit truncation compression option to the
  Points&nbsp;Convert&nbsp;SOP.
  <I>[Contributed&nbsp;by&nbsp;Double&nbsp;Negative]</I>
- Fixed a build issue with the GR_PrimVDBPoints render hook plugin
  that could cause @c hython to report a DSO error.
  <I>[Reported&nbsp;by&nbsp;Double&nbsp;Negative]</I>
- Added an @c install_lib build target to the Makefile.
- Rewrote the Remove&nbsp;Divergence SOP to actually remove divergence from
  vector fields on collocated grids, and added support for stationary
  and moving obstacles and an option to output a pressure field.
- The Analysis&nbsp;SOP now produces correct results for grids with active
  tile values.
- Added a sparse/dense toggle to the Fill&nbsp;SOP.
- Added @c openvdb_houdini::startLogForwarding,
  @c openvdb_houdini::stopLogForwarding
  and @c openvdb_houdini::isLogForwarding, which control the forwarding
  of log messages to Houdini&rsquo;s error manager.
  Forwarding of library warnings and error messages is now enabled
  by default for SOPs when OpenVDB is built with
  <A HREF="http://log4cplus.sourceforge.net/">log4cplus</A>.


@htmlonly <a name="v4_0_0_changes"></a>@endhtmlonly
@par
<B>Version 4.0.0</B> - <I>November 15, 2016</I>
@par
Highlights:
- Incorporated Double&nbsp;Negative&rsquo;s
  <A HREF="https://github.com/dneg/openvdb_points_dev">
  OpenVDB&nbsp;Points</A> library.
- Introduced some C++11 constructs.
  A&nbsp;C++11-compatible compiler is now required.
- Blosc-compressed <TT>.vdb</TT> files are now as much as 20% smaller.
- Vector-valued grids are now constructed and destroyed much faster.
  <BLOCKQUOTE>
  @b Note: This change and other changes in this release
  (see @ref v4_0_0_ABI_changes "ABI changes" below) alter the grid&nbsp;ABI
  so that it is incompatible with earlier versions of the OpenVDB library,
  such as the ones built into Houdini&nbsp;15, 15.5 and&nbsp;16.
  To disable these changes and preserve ABI compatibility, define
  the macro @c OPENVDB_3_ABI_COMPATIBLE when compiling OpenVDB
  or any code that depends on OpenVDB.
  </BLOCKQUOTE>

@par
New features:
- Added an option to the @link PointScatter.h point scattering@endlink tools
  to specify how far each point may be displaced from the center of its
  host voxel or tile.
- Added a toggle to the @vdblink::tools::clip() clip@endlink tool
  to invert the clipping mask.
- Custom leaf node implementations may now optimize their file layout
  by inheriting from @vdblink::io::MultiPass io::MultiPass@endlink.
  Voxel data for grids with such leaf nodes will be written and read in
  multiple passes, allowing blocks of related data to be stored contiguously.
  <I>[Contributed&nbsp;by&nbsp;Double&nbsp;Negative]</I>
- Added @vdblink::tree::Tree::unallocatedLeafCount()
  Tree::unallocatedLeafCount@endlink, which returns the number of leaf
  nodes with unallocated data buffers (typically due to delayed loading).

@par
Improvements:
- Vector-valued grids are now constructed and destroyed much faster.
- Changed @vdblink::math::Coord Coord@endlink&rsquo;s data representation
  to facilitate C++11 uniform initialization.
- Delayed loading from @vdblink::io::File io::Files@endlink is now faster
  due to the use of seeks instead of reads.
  <I>[Contributed&nbsp;by&nbsp;Double&nbsp;Negative]</I>
- Made many small changes to address type conversion and other warnings
  reported by newer compilers, including Clang&nbsp;3.8.
- Improved Blosc compression ratios and write times by increasing
  the block size.
  <I>[Contributed&nbsp;by&nbsp;Dan&nbsp;Bailey]</I>

@par
Bug fixes:
- Fixed a bug that caused topology operations
  (@vdblink::Grid::topologyUnion() union@endlink,
  @vdblink::Grid::topologyIntersection() intersection@endlink
  and @vdblink::Grid::topologyDifference() difference@endlink) on
  @vdblink::MaskGrid MaskGrids@endlink to sometimes produce incorrect results.
  (MaskGrids are used internally in a number of tools.)
- Changed @vdblink::GridBase::copyGrid() GridBase::copyGrid@endlink and
  @vdblink::Grid::copy() Grid::copy@endlink to close const-correctness holes.
- @vdblink::tools::fillWithSpheres() tools::fillWithSpheres@endlink now
  returns an empty list of spheres instead of crashing when the user selects
  an isosurface that lies outside the bounding volume&rsquo;s narrow band.
- Fixed a null pointer dereference when copying grids that were loaded
  with @c io::File::readGridPartial.
  <I>[Reported&nbsp;by&nbsp;Nick&nbsp;Avramoussis]</I>

@anchor v4_0_0_ABI_changes
@par
ABI changes:
- Added a @vdblink::tree::NodeUnion NodeUnion@endlink template specialization
  for non-POD value types that significantly expedites construction and
  destruction of vector-valued grids.
- Changed @vdblink::math::Coord Coord@endlink&rsquo;s data representation
  to facilitate C++11 uniform initialization.
- Replaced occurrences of <TT>boost::shared_ptr</TT> with
  <TT>std::shared_ptr</TT>.
- Changed @vdblink::GridBase::copyGrid() GridBase::copyGrid@endlink and
  @vdblink::Grid::copy() Grid::copy@endlink to close const-correctness holes.
- Added virtual function @vdblink::tree::Tree::unallocatedLeafCount()
  Tree::unallocatedLeafCount@endlink.

@par
API changes:
- Introduced some C++11 constructs.
  A&nbsp;C++11-compatible compiler is now required.
- Added a parameter to the @link PointScatter.h point scattering@endlink
  tools to control the displacement of each point from the center of
  its host voxel or tile.
  The default behavior, as before, is to allow each point to be placed
  (randomly) anywhere within its voxel or tile.
- Renamed @c LeafManager::getPreFixSum to
  @vdblink::tree::LeafManager::getPrefixSum()
  LeafManager::getPrefixSum@endlink.
- Made @c LeafNode::Buffer a top-level class and renamed it to
  @vdblink::tree::LeafBuffer LeafBuffer@endlink.
  <I>[Contributed&nbsp;by&nbsp;Double&nbsp;Negative]</I>
- Deprecated @c io::File::readGridPartial in favor of delayed loading.
- @c tools::ClosestSurfacePoint::initialize now returns a boolean
  indicating whether initialization was successful.
- Dropped the @c CopyPolicy enum and added
  @vdblink::GridBase::copyGridWithNewTree() GridBase::copyGridWithNewTree@endlink
  and @vdblink::Grid::copyWithNewTree() Grid::copyWithNewTree@endlink in order
  to close const-correctness holes that allowed newly-constructed,
  non-<TT>const</TT> grids to share their trees with existing
  <TT>const</TT> grids.  (Where that behavior is still required, use a
  @vdblink::ConstPtrCast ConstPtrCast@endlink.)

@par
Python:
- Fixed a build issue with Python&nbsp;3 and NumPy.
  <I>[Contributed&nbsp;by&nbsp;Jonathan&nbsp;Scruggs]</I>

@par
Houdini:
- Certain changes in this release (see @ref v4_0_0_ABI_changes "ABI changes"
  above) alter the grid&nbsp;ABI so that it is incompatible with earlier
  versions of the OpenVDB library, such as the ones built into
  Houdini&nbsp;15, 15.5 and&nbsp;16.
  To disable these changes and preserve ABI compatibility, define
  the macro @c OPENVDB_3_ABI_COMPATIBLE when compiling OpenVDB
  or any code that depends on OpenVDB.
- Introduced some C++11 constructs that are incompatible with
  versions of Houdini older than&nbsp;15.0.
- Fixed a bug in the Rasterize Points SOP that caused vector-valued attributes
  to be transferred as scalars.
  <I>[Contributed&nbsp;by&nbsp;Double&nbsp;Negative]</I>
- Added a toggle to the Clip SOP to invert the clipping mask.
- Added a slider to the Scatter SOP to specify how far each point
  may be displaced from the center of its host voxel or tile.


@htmlonly <a name="v3_2_0_changes"></a>@endhtmlonly
@par
<B>Version 3.2.0</B> - <I>August 10, 2016</I>

@par
Highlights:
- New features: tool to produce and store a sequences of progressively
  lower resolution grids (mipmaps), an acceleration structure for fast
  range and nearest-neighbor searches on particles, arbitrary volume
  and level set specific segmentation tools, a new binary mask grid
  type and an efficient point to level set conversion scheme.
- Optimizations: Faster volume to mesh conversion and threaded grid
  destruction, morphological dilation, csg operations and fracture tool.
- New Houdini nodes: Segment, LOD and Topology To Level Set.

@par
New features:
- Added @link MultiResGrid.h tools::MultiResGrid@endlink a tool to
  produce and store a sequences of progressively lower resolution
  grids (mipmaps).
- Added @link ParticleAtlas.h tools::ParticleAtlas@endlink an acceleration
  structure for fast range and nearest-neighbor searches on particles, points
  with radius.
- Added @vdblink::tools::segmentActiveVoxels() segmentActiveVoxels@endlink,
  which operates on grids of arbitrary type and separates connected components
  of a grid&rsquo;s active voxels into distinct grids or trees.
- Added @vdblink::tools::segmentSDF() segmentSDF@endlink, which separates
  disjoint signed-distance-field surfaces into distinct grids or trees.
- Added @vdblink::tools::extractActiveVoxelSegmentMasks()
  extractActiveVoxelSegmentMasks@endlink, which constructs a mask
  for each connected component of a grid&rsquo;s active voxels.
- Added threaded level-set CSG tools
  @vdblink::tools::csgUnionCopy() csgUnionCopy@endlink,
  @vdblink::tools::csgIntersectionCopy() csgIntersectionCopy@endlink
  and @vdblink::tools::csgDifferenceCopy() csgDifferenceCopy@endlink,
  which, unlike the existing CSG tools, produce new grids rather than
  modifying their input grids.
  These new tools are faster and use less memory than the existing tools
  (if only because the input grids never need to be deep-copied).
- Added a threaded @vdblink::tools::dilateActiveValues dilateActiveValues()@endlink
  tool with tile value support.
- Added a @vdblink::tools::PointsToMask PointsToMask@endlink tool,
  which activates voxels that intersect points from a given list.
- Added a new @link openvdb.h MaskGrid@endlink type that uses a single
  bit-field to represent both voxel values and states for the
  @link tree/LeafNodeMask.h leafnode@endlink to reduce memory usage.
- Added a @vdblink::tools::topologyToLevelSet() topologyToLevelSet@endlink tool
  that generates a level set from the implicit boundary between active and
  inactive voxels in an input grid of arbitrary type.
- Added @link LevelSetPlatonic.h tools::LevelSetPlatonic@endlink a new tool
  that produces narrow-band level sets of the five Platonic solids.
- Added @vdblink::tools::extractIsosurfaceMask() extractIsosurfaceMask@endlink
  which masks voxels that intersect the implicit surface defined by the
  given isovalue.
- Added a @vdblink::tree::LeafManager::getPrefixSum() getPrefixSum@endlink
  method to the @vdblink::tree::LeafManager LeafManager@endlink, for
  user-managed external buffers.
- Added a @vdblink::tools::Dense::print() print@endlink method to the
  @vdblink::tools::Dense Dense@endlink grid class.
- Added the @vdblink::math::CoordBBox::Iterator CoordBBox::Iterator@endlink
  class to conveniently iterate over coordinates covered a CoordBBox.
- Added bit-wise operations to the @vdblink::math::CoordBBox CoordBBox@endlink
  class.
- New component wise constructor for the @vdblink::math::CoordBBox
  CoordBBox@endlink class as well as the method
  @vdblink::math::CoordBBox::getCornerPoints CoordBBox::getCornerPoints@endlink.
- Added a new @vdblink::tree::LeafManager LeafManager@endlink constructor to
  create the structure from an existing array of leafnodes.
- Added active tile count to @vdblink::tree::Tree::print Tree::print@endlink.
- Added the templated @vdblink::math::MinMax MinMax@endlink class to compute the
  extrema of arbitrary value types.
- Added @vdblink::Grid::sparseFill() sparseFill@endlink and
  @vdblink::Grid::denseFill() denseFill@endlink methods to the Grid, Tree and
  RootNode classes.

@par
Improvements:
- Complete overhaul of the @vdblink::tools::VolumeToMesh VolumeToMesh@endlink tool
  brings significant performance improvements and enhanced region masking,
  tile support and bool volume surfacing.
- Improved the performance, parallel scaling and memory usage,
  of @vdblink::tools::LevelSetFracture tools::LevelSetFracture@endlink and
  updated to use the new @vdblink::tools::segmentSDF() segmentSDF@endlink scheme.
- Improved the performance of
  @vdblink::tools::LevelSetAdvection tools::LevelSetAdvection@endlink by up to
  five times.
- Improved the performance of @vdblink::tree::Tree::voxelizeActiveTiles()
  Tree::voxelizeActiveTiles@endlink by means of multi-threading.
- Improved the performance of the
  @vdblink::tools::meshToVolume() mesh-to-volume converter@endlink,
  particularly for large narrow-band widths and for signed distance fields
  with dense interior regions.
- Threaded the Tree destructor and the
  @vdblink::tree::Tree::clear() Tree::clear@endlink method.
- Added a parameter to the
  @vdblink::tools::signedFloodFill() signedFloodFill@endlink and
  @vdblink::tools::signedFloodFillWithValues() signedFloodFillWithValues@endlink
  tools to constrain the flood fill to specific levels of the tree.
- Added @vdblink::tree::LeafManager::reduce LeafManager::reduce@endlink and
  similar methods to @vdblink::tree::NodeManager NodeManager@endlink
  <I>[Contributed by Brett&nbsp;Tully]</I>
- Improved constructors of @vdblink::math::Mat3 math::Mat3@endlink and
  @vdblink::math::Mat4 Mat4@endlink.
- Added @vdblink::math::Mat3::cofactor Mat3::cofactor@endlink.
- Added @vdblink::math::Mat3::setRows Mat3::setRows@endlink,
  @vdblink::math::Mat4::setRows Mat4::setRows@endlink,
  @vdblink::math::Mat3::setColumns Mat3::setColumns@endlink and
  @vdblink::math::Mat4::setColumns Mat4::setColumns@endlink.
- Added @vdblink::util::NodeMask::isConstant NodeMask::isConstant@endlink
  method for faster bit processing.
- @vdblink::tools::prune tools::prune@endlink performs an improved estimate
  of tile values by means of medians.
- Added toggle to switch between cell centered and node centered transforms
  to @vdblink::tools::PointPartitioner tools::PointPartitioner@endlink

@par
Bug fixes:
- Fixed a bug in @vdblink::tools::LevelSetAdvection tools::LevelSetAdvection@endlink
  that could cause non-deterministic behavior.
  <I>[Reported by Jeff&nbsp;Lait]</I>
- Fixed a bug that allowed for unexpected implicit conversion
  between grids of different value types.
- Fixed a bug whereby the origins of leaf nodes with value type @c bool
  were ignored during equality comparisons.
- The @vdblink::tools::GridTransformer grid transformer tool@endlink
  now correctly handles affine transforms with shear and/or reflection.
- Fixed a bug in the
  @vdblink::tools::meshToVolume() mesh-to-volume converter@endlink
  that could produce incorrect distances for large bandwidths.
- Fixed a bug in @vdblink::tools::meshToVolume() mesh-to-volume converter@endlink
  that produced different results on machines with different core counts.
- Fixed a threading bug in the
  @vdblink::tools::compReplace() compReplace@endlink tool
  that could cause crashes.
- Resolved a floating-point exception in
  @vdblink::math::QuantizedUnitVec::pack() math::QuantizedUnitVec::pack@endlink
  caused by calling the method with a zero-length vector.
  <I>[Contributed by Rick&nbsp;Hankins]</I>
- Improved the API of @vdblink::tools::Dense Dense@endlink with non-const
  access methods.
- Fixed a potential threading bug in @vdblink::io::Queue io::Queue@endlink.
  <I>[Contributed by Josip&nbsp;Šumečki]</I>
- Fixed a possible division-by-zero bug in openvdb/tools/LevelSetAdvect.h.
  <I>[Contributed by Rick&nbsp;Hankins]</I>
- Corrected the @vdblink::math::outerProduct outer product@endlink method
  to not return the transpose result.
  <I>[Contributed by Gergely&nbsp;Klar]</I>
- Fixed a memory overallocation issue in
  @vdblink::tools::VolumeAdvection VolumeAdvection@endlink.
- Fix bug in
  @vdblink::tools::VolumeToMesh tools::VolumeToMesh@endlink
  failing to clear its state when exiting early.
  <I>[Contributed by Edward&nbsp;Lam]</I>
- Fixed bug in @vdblink::tools::PointIndexIterator::worldSpaceSearchAndUpdate
  tools::PointIndexIterator::worldSpaceSearchAndUpdate@endlink
  that resulted in missing point indices.
  <I>[Reported by Rick&nbsp;Hankins]</I>
- Fixed Windows build issues in unit tests.
  <I>[Contributed by Edward&nbsp;Lam and Steven&nbsp;Caron]</I>
- Fixed @vdblink::math::isApproxZero() isApproxZero@endlink so that it works
  correctly when tolerance is zero.
  <I>[Reported by Joshua&nbsp;Olson]</I>
- Fixed bugs in @vdblink::tree::NodeUnion NodeUnion@endlink that could cause
  crashes.
- Fixed memory leak in
  @vdblink::tools::mesh_to_volume_internal::ExpandNarrowband
  tools::mesh_to_volume_internal::ExpandNarrowband@endlink
  <I>[Reported by K&eacute;vin&nbsp;Dietrich]</I>
- Fixed parameter type inconsistencies in @link math/Stencils.h@endlink and
  @link tools/RayIntersector.h@endlink.
  <I>[Contributed by K&eacute;vin&nbsp;Dietrich and Nick&nbsp;Avramoussis]</I>
- Fixed a bug in the @vdblink::tools::VolumeToMesh VolumeToMesh@endlink tool that
  produced artifacts for adaptive surface extraction on clipped level sets.
  <I>[Reported by Jeff&nbsp;Lait]</I>
- Corrected empty grid background value in
  @vdblink::tools::meshToVolume() mesh-to-volume converter@endlink
  <I>[Contributed by Jeff&nbsp;Lait]</I>
- Fixed a bug in @vdblink::tools::volumeToMesh volume-to-mesh converter@endlink
  that could produce NaNs.<I>[Reported by Rick Hankins]</I>
- Fixed a bug in the "Advect Points SOP" that could cause a crash when
  the input grids were of incorrect type.<I>[Reported by SideFX]</I>

@par
API changes:
- Deprecated @c math::Mat3::setBasis and @c math::Mat4::setBasis.
- Renamed @c GudonovsNormSqrd to
  @vdblink::math::GodunovsNormSqrd GodunovsNormSqrd@endlink
  <I>[Contributed by Branislav&nbsp;Radjenovic]</I>
- Renamed @c ValueType to @c PosType in the PointArray interface.
- Deprecated tree::Tree::addLeaf(LeafNode&) and added
  tree::Tree::addLeaf(LeafNode*).

@par
Python:
- Updated the Python module for Python&nbsp;3 compatibility.
- Updated the Python module for Boost 1.60 compatibility, to address
  &ldquo;no to_python (by-value) converter found&rdquo; exceptions.

@par
Maya:
- Fixed bugs related to data ownership, and improved error checking.
  <I>[Contributed by Crawford&nbsp;Doran]</I>
- Updated the Read and Write DAG nodes to support file sequences and
  subframe evaluation.

@par
Houdini:
- Added a Segment SOP that separates a grid&rsquo;s connected components
  into distinct grids.
- Added a LOD SOP that produces a sequences of progressively lower
  resolution grids.
- Added a Topology To Level Set SOP that generates a narrow-band
  signed distance field / level set from the interface between active
  and inactive voxels in an arbitrary grid.
- Revamped the From Particles SOP UI and added a more efficient level set
  conversion method that supports Houdini 15 packed points.
- Updated the Rasterize Points SOP with support for frustum transforms,
  sub region masking and orientation logic that matches the native
  Copy SOP&rsquo;s orientation.
- Updated the Platonic SOP with support for all five Platonic solids.
- Added hooks for registering SOP_NodeVDB text callbacks for different
  grid types. <I>[Contributed by Nick&nbsp;Avramoussis]</I>
- The Resample and Combine SOPs now correctly handle affine transforms
  with shear and/or reflection.
- Removed the StaggeredBoxSampler code path in SOP_OpenVDB_Advect because it
  introduces bias.
  <I>[Contributed by Fredrik&nbsp;Salomonsson]</I>
- Fixed a bug in the Ray SOP whereby the distance attribute was created
  with the wrong data type. <I>[Contributed by Nick&nbsp;Avramoussis]</I>
- The From Polygon SOP now allows the user to either specify the voxel
  count along an axis or the voxel size in world units (the only option
  in the past).

@htmlonly <a name="v3_1_0_changes"></a>@endhtmlonly
@par
<B>Version 3.1.0</B> - <I>October 1, 2015</I>

@par
Highlights:
- New features: advection of arbitrary volumes, general-purpose
  preconditioned linear solver and Poisson solver, segmentation
  of topologically-enclosed regions of a volume, new and faster bitmask
  operators, concurrent paged array, volume diagnostics
- Optimizations: threaded grid constructors and topology operations;
  faster mesh to volume conversion, SDF to fog volume conversion
  and grid pruning; faster, unbounded particle partitioning
- New Houdini nodes: Advect, Diagnostics, Rasterize Points, Remap,
  Remove Divergence, Sort Points

@par
New features:
- Added a @vdblink::tools::VolumeAdvection volume advection@endlink tool
  for sparse advection of non-level-set volumes.
- Added a preconditioned
  @vdblink::math::pcg::solve() conjugate gradient solver@endlink.
- Added a @vdblink::tools::poisson::solve() Poisson solver@endlink
  for functions sampled on grids.
- Added @vdblink::tools::extractEnclosedRegion extractEnclosedRegion@endlink,
  which detects topologically-enclosed (watertight) exterior regions (cavities)
  that can result from CSG union operations between level sets with concavities
  that are capped.
  (See the unit test @c TestPoissonSolver::testSolveWithSegmentDomain
  for an example in which this tool is used to identify regions of trapped
  fluid when solving for pressure in a volume of incompressible fluid.)
- Added @vdblink::util::PagedArray PagedArray@endlink, a concurrent,
  dynamic linear array data structure with fast <I>O</I>(1) value access
  (both random and sequential).
- Added @vdblink::tools::Sampler Sampler@endlink, which provides a unified API
  for both staggered and non-staggered interpolation of various orders.
- Added equality and inequality operators to
  @vdblink::Metadata Metadata@endlink and @vdblink::MetaMap MetaMap@endlink.
- Added @vdblink::tools::CheckLevelSet CheckLevelSet@endlink and
  @vdblink::tools::CheckFogVolume CheckFogVolume@endlink tools that
  perform various tests on symmetric, narrow-band level sets and fog volumes,
  respectively, to diagnose potential issues.
- Added support for value accessors that are not registered with their trees.
  (Bypassing accessor registration can improve performance in rare cases
  but should be used with caution, since the accessor will be left in an
  invalid state if the tree topology is modified.)
- Added a @vdblink::tree::Tree::stealNodes() stealNodes@endlink method that
  transfers ownership of all nodes in a tree of a certain type and inserts
  them into a linear array.
- Added a @vdblink::tools::createLevelSetBox() tools::createLevelSetBox@endlink
  factory function for level-set grids.
- Added @vdblink::tools::Dense::offsetToCoord() Dense::offsetToCoord@endlink.
- Added @vdblink::tree::LeafBuffer::data() LeafNode::Buffer::data@endlink,
  which provides direct access to a leaf node&rsquo;s voxel value array,
  avoiding out-of-core overhead.  Use with caution.
- Added a @vdblink::util::NodeMask::foreach() NodeMask::foreach@endlink method
  for efficient evaluation of complex bitwise operations.
- Added a bitwise difference method to
  @vdblink::util::NodeMask::operator-=() NodeMask@endlink.
- Added a @c -version option to @c vdb_print, @c vdb_render and @c vdb_view.

@par
Improvements:
- Deep, conversion and topology copy @vdblink::Grid Grid@endlink constructors
  are now threaded and up to five times faster.
- @vdblink::Grid::topologyUnion() Grid::topologyUnion@endlink,
  @vdblink::Grid::topologyIntersection() Grid::topologyIntersection@endlink, and
  @vdblink::Grid::topologyDifference() Grid::topologyDifference@endlink are now
  much faster due to threading.
- Significantly improved the performance, parallel scaling and memory usage
  of the @vdblink::tools::meshToVolume() mesh to volume@endlink converter,
  and implemented a more robust inside/outside sign classification scheme.
- Reimplemented the
  @vdblink::tools::PointPartitioner point partitioning@endlink
  tool for improved performance, concurrency and memory usage.
  The tool is now unbounded in the sense that points may be distributed
  anywhere in index space.
- Significantly improved the performance of the
  @vdblink::tools::sdfToFogVolume() SDF to fog volume@endlink converter.
- Significantly improved the performance of the
  @vdblink::tools::sdfInteriorMask() sdfInteriorMask@endlink tool
  and added support for both grid and tree inputs.
- Made various optimizations and improvements to the
  @vdblink::tools::LevelSetMorphing level set morphing@endlink tool.
- Aggregated @vdblink::tools::DiscreteField DiscreteField@endlink and
  @vdblink::tools::EnrightField EnrightField@endlink (formerly in
  tools/LevelSetAdvect.h) and
  @vdblink::tools::VelocitySampler VelocitySampler@endlink and
  @vdblink::tools::VelocityIntegrator VelocityIntegrator@endlink (formerly
  in tools/PointAdvect.h) into a single header, tools/VelocityFields.h.
- Modified the @vdblink::tools::signedFloodFill() signed flood fill@endlink
  tool to accept grids of any signed scalar value type, not just
  floating-point grids.
- The @vdblink::tools::prune() prune@endlink tool is now faster, and it employs
  an improved compression technique on trees with floating-point values.

@par
Bug fixes:
- Fixed a build issue that could result in spurious &ldquo;Blosc encoding
  is not supported&rdquo; errors unless @c OPENVDB_USE_BLOSC was
  <TT>@#define</TT>d when compiling client code.
- Added NaN and inf checks to the
  @vdblink::tools::PointPartitioner point partitioning@endlink tool.
- Fixed a <TT>vdb_view</TT> issue whereby the frame buffer size did not
  necessarily match the window size.
  <I>[Contributed by Rafael&nbsp;Campos]</I>
- Fixed a roundoff issue in
  @vdblink::tools::LevelSetTracker LevelSetTracker@endlink
  that could result in NaNs.
- Changed @vdblink::tools::CheckNormGrad CheckNormGrad@endlink to check
  the magnitude of the gradient rather than the square of the magnitude.
- Fixed parameter type inconsistencies in math/Ray.h and
  tools/RayIntersector.h.
  <I>[Contributed by K&eacute;vin&nbsp;Dietrich]</I>
- Fixed incorrect handling of signed values in the
  @vdblink::tools::clip() clip@endlink tool (and the Clip SOP).

@par
API changes:
- Removed the <TT>math::Hermite</TT> class since it was no longer used
  and caused build issues for some.
- Refactored the @vdblink::tools::LevelSetAdvection level set advection@endlink,
  @vdblink::tools::LevelSetFilter level set filtering@endlink,
  @vdblink::tools::LevelSetMeasure level set measuring@endlink
  and @vdblink::tools::LevelSetTracker level set tracking@endlink tools.
- Extended the API of the @vdblink::tools::Diagnose Diagnose@endlink tool
  and disabled copy construction.
- Extended and unified the API of various Samplers.
- Added an optional template argument to the
  @vdblink::tree::ValueAccessor ValueAccessor@endlink class
  to allow for unregistered accessors.

@par
Houdini:
- Added a Rasterize Points SOP that produces density volumes and transfers
  arbitrary point attributes using a weighted-average scheme.
  The node incorporates a VOP subnetwork for procedural modeling,
  and its accompanying creation script defines a default network with
  VEX procedures for cloud and velocity field modeling.
  (See the creation script file header for installation details.)
- Merged the Advect Level Set SOP into a new Advect SOP that supports
  advection of arbitrary volumes, not just level sets.
- Added a Remove Divergence SOP that eliminates divergence from a
  velocity field.
- Added a Diagnostics SOP that can identify various problems with
  level sets, fog volumes and other grids.
- Added a Sort Points SOP that spatially reorders a list of points
  so that points that are close together in space are also close together
  in the list.
  This can improve CPU cache coherency and performance for
  random-access operations.
- Added a Remap SOP that maps voxel values in an input range to values
  in an output range through a user-defined transfer function.
- Added an option to the Convert SOP to activate interior voxels.
  <I>[Contributed by SESI]</I>
- The To Spheres SOP can now optionally output a <TT>pscale</TT> attribute.
- Added <TT>openvdb_houdini::SOP_NodeVDB::duplicateSourceStealable()</TT>,
  which in conjunction with the Unload flag can help to minimize deep copying
  of grids between nodes.
  The Advect, Convert, Fill, Filter, Fracture, Noise, Offset Level Set,
  Prune, Remap, Remove Divergence, Renormalize Level Set, Resize Narrow Band,
  Smooth Level Set and Transform SOPs all have this optimization enabled,
  meaning that they can potentially steal, rather than copy, data from
  upstream nodes that have the Unload flag enabled.
  <I>[Contributed by Double&nbsp;Negative]</I>
- Redesigned the UI of the Visualize SOP and added toggles to draw with
  or without color, to use the grid name as the attribute name for points
  with values, and to attach grid index coordinates to points.
- Added toggles to the Filter, Rebuild Level Set, Resize Narrow Band,
  Smooth Level Set and To Spheres SOPs to specify units in either
  world space or index space.
- Fixed an issue whereby grids generated by the Rebuild Level Set SOP
  did not always display as surfaces in the viewport.
- The Metadata SOP now sets appropriate viewport visualization options
  when the grid class is changed.


@htmlonly <a name="v3_0_0_changes"></a>@endhtmlonly
@par
<B>Version 3.0.0</B> - <I>January 14, 2015</I>
- The @vdblink::io::File File@endlink class now supports delayed loading of
  <TT>.vdb</TT> files, meaning that memory is not allocated for voxel values
  until the values are actually accessed. (This feature is enabled by default.)
  Until a grid has been fully loaded, its source <TT>.vdb</TT> file must not be
  modified or deleted, so for safety,
  @vdblink::io::File::open() File::open@endlink automatically makes
  private copies of source files that are smaller than a user-specified limit
  (see @vdblink::io::File::setCopyMaxBytes() File::setCopyMaxBytes@endlink).
  The limit can be set to zero to disable copying, but if it cannot be
  guaranteed that a file will not be modified, then it is best not to enable
  delayed loading for that file.
- <TT>.vdb</TT> files can now optionally be compressed with the Blosc&nbsp;LZ4
  codec.  <A HREF="http://www.blosc.org/">Blosc</A> compresses almost as well
  as ZLIB, but it is much faster.
- Added @vdblink::tools::PointPartitioner PointPartitioner@endlink, a tool
  for fast spatial sorting of points stored in an external array, and
  @link PointIndexGrid.h PointIndexGrid@endlink, an acceleration structure
  for fast range and nearest-neighbor searches.
- Added @link NodeManager.h tree::NodeManager@endlink,
  which linearizes a tree to facilitate efficient multithreading
  across all tree levels.
- Added @vdblink::tools::prune() tools::prune@endlink (and other variants),
  which replaces and outperforms @c Tree::prune.
- Added @vdblink::tools::signedFloodFill() tools::signedFloodFill@endlink,
  which replaces and outperforms @c Tree::signedFloodFill.
- Added @vdblink::tools::changeBackground() tools::changeBackground@endlink
  (and other variants), which replaces and outperforms @c Tree::setBackground().
- Added a fast but approximate narrow-band level set
  @vdblink::tools::LevelSetTracker::dilate() dilation@endlink method, a fast
  narrow-band level set
  @vdblink::tools::LevelSetTracker::erode() erosion@endlink
  method, and a @vdblink::tools::LevelSetTracker::normalize(const MaskType*)
  masked normalization@endlink method to
  @vdblink::tools::LevelSetTracker LevelSetTracker@endlink.
- Added @vdblink::tools::Diagnose Diagnose@endlink, which performs
  multithreaded diagnostics on grids to identify issues like values that
  are NaNs or out-of-range. It optionally generates a boolean grid of all
  values that fail user-defined tests.
- Added optional alpha masks to @vdblink::tools::LevelSetMorphing
  LevelSetMorphing@endlink.
- Fixed an intermittent crash in
  @vdblink::tools::LevelSetMorphing LevelSetMorphing@endlink.
- Added @c tools::topologyToLevelSet(),
  which generates a level set from the implicit boundary between active
  and inactive voxels in an arbitrary input grid.
  <I>[DWA internal]</I>
- Improved the performance of point scattering (by orders of magnitude)
  and added a
  @vdblink::tools::DenseUniformPointScatter DenseUniformPointScatter@endlink
  class as well as support for fractional numbers of particles per voxel.
- Improved the performance and memory footprint of
  the @vdblink::tools::ParticlesToLevelSet ParticlesToLevelSet@endlink tool
  for large numbers (tens to hundreds of millions) of particles.
- Added edge-adjacent (6+12=18 neighbors) and vertex-adjacent (6+12+8=26
  neighbors) dilation algorithms to
  @vdblink::tools::Morphology::dilateVoxels Morphology::dilateVoxels@endlink.
  The default dilation pattern is still face-adjacent (6&nbsp;neighbors).
- Added @vdblink::tree::Tree::getNodes() Tree::getNodes@endlink, which allows
  for fast construction of linear arrays of tree nodes for use in multithreaded
  code such as the @vdblink::tree::LeafManager LeafManager@endlink or
  @link NodeManager.h tree::NodeManager@endlink.
- Added @vdblink::math::Extrema math::Extrema@endlink and
  @vdblink::tools::extrema() tools::extrema@endlink to efficiently
  compute minimum and maximum values in a grid.
- Added support for material color grids to all level set
  @vdblink::tools::BaseShader shaders@endlink, and added an option to
  @c vdb_render that allows one to specify a reference grid to be used
  for material color lookups.
- Added @vdblink::getLibraryVersionString()
  getLibraryVersionString@endlink and
  @link OPENVDB_LIBRARY_VERSION_STRING@endlink.
- Modified the mesh to volume converter to always set the grid background
  value to the exterior narrow-band width, and added finite value checks
  to narrow band parameters.
- @vdblink::tools::volumeToMesh() tools::volumeToMesh@endlink now compiles
  for all grid types but throws an exception if the input grid does not
  have a scalar value type.
- Added a
  @vdblink::io::File::readGrid(const Name&, const BBoxd&) File::readGrid@endlink
  overload and @vdblink::GridBase::readBuffers(std::istream&, const CoordBBox&)
  readBuffers@endlink overloads to the grid, tree and node classes that allow
  one to specify a bounding box against which to clip a grid while reading it.
  For large grids, clipping while reading can result in significantly lower
  memory usage than clipping after reading.
- Added @vdblink::GridBase::clipGrid() GridBase::clipGrid@endlink, which
  clips a grid against a world-space bounding box, and
  @vdblink::GridBase::clip() GridBase::clip@endlink and
  @vdblink::tree::Tree::clip() Tree::clip@endlink, which clip against
  an index-space bounding box.
- Added @vdblink::tools::clip() tools::clip@endlink, which clips a grid
  either against a bounding box or against the active voxels of a mask grid.
- @c io::File::readGridPartial allocates the nodes of a grid&rsquo;s tree
  as before, but it now allocates leaf nodes without data buffers.
  (This feature is mainly for internal use.
  Partially-read grids should be used with care if at all, and they should
  be treated as read-only.)
- Grid names retrieved using a
  @vdblink::io::File::NameIterator File::NameIterator@endlink now always
  uniquely identify grids; they no longer generate &lsquo;more than one grid
  named&nbsp;&ldquo;<I>x</I>&rdquo;&rsquo; warnings when there are multiple
  grids of the same name in a file (for files written starting with this
  version of the OpenVDB library).
- Fixed a bug in @vdblink::tree::Tree::ValueOffIter Tree::ValueOffIter@endlink
  that could cause
  @vdblink::tree::TreeValueIteratorBase::setMaxDepth() depth-bounded@endlink
  iterators to return incorrect values.
- Eliminated a recursive call in @vdblink::tree::TreeValueIteratorBase::next()
  TreeValueIteratorBase::next@endlink that could cause crashes on systems
  with a limited stack size.
- Fixed memory leaks in @vdblink::tree::RootNode::topologyDifference()
  RootNode::topologyDifference@endlink and
  @vdblink::tree::RootNode::topologyIntersection()
  RootNode::topologyIntersection@endlink.
- Fixed a memory leak in @vdblink::io::Queue io::Queue@endlink when the queue
  was full and a write task could not be added within the timeout interval.
- Fixed a potential division by zero crash in
  @vdblink::tools::compDiv() tools::compDiv@endlink with integer-valued grids.
- Fixed kernel normalization in the @vdblink::tools::Filter filter tool@endlink
  so that it is correct for integer-valued grids.
- Fixed a bug in @vdblink::tree::LeafBuffer::getValue()
  LeafNode::Buffer::getValue@endlink whereby Visual C++ would return
  a reference to a temporary.
  <I>[Contributed by SESI]</I>
- Fixed a bug in @vdblink::tools::ParticlesToLevelSet
  tools::ParticlesToLevelSet@endlink related to attribute transfer
  when leaf nodes are produced without active values.
- Added @vdblink::util::CpuTimer util::CpuTimer@endlink and removed
  the more simplistic @c unittest_util::CpuTimer from @c unittest/util.h.
- Eliminated the use of @c getopt for command-line argument parsing
  in @c vdb_test.
- @vdblink::initialize() openvdb::initialize@endlink now properly initializes
  <A HREF="http://log4cplus.sourceforge.net/">log4cplus</A> if it is enabled,
  eliminating &ldquo;No appenders could be found&rdquo; errors.
- Fixed a bug in the
  @vdblink::math::QuantizedUnitVec::pack() QuantizedUnitVec::pack@endlink
  method that caused quantization artifacts.
- Added convenience class @vdblink::tools::AlphaMask AlphaMask@endlink
- Added constructors and methods to both
  @vdblink::math::RandInt RandInt@endlink and
  @vdblink::math::Rand01 Rand01@endlink to set and reset the random seed value.
- Added convenience methods for
  @vdblink::math::Transform::indexToWorld(const BBoxd&) const transforming@endlink
  @vdblink::math::Transform::worldToIndex(const BBoxd&) const bounding@endlink
  @vdblink::math::Transform::worldToIndexCellCentered(const BBoxd&) const boxes@endlink
  to @vdblink::math::Transform math::Transform@endlink.
- @c vdb_view is now compatible with both GLFW&nbsp;2 and GLFW&nbsp;3.
- Made many small changes to address type conversion and other warnings
  reported by newer compilers like GCC&nbsp;4.8 and ICC&nbsp;14.
- Replaced the @c HALF_INCL_DIR and @c HALF_LIB_DIR Makefile variables
  with @c ILMBASE_INCL_DIR and @c ILMBASE_LIB_DIR and added @c ILMBASE_LIB,
  to match <A HREF="https://github.com/openexr/openexr">OpenEXR</A>&rsquo;s
  library organization.  <I>[Contributed by Double&nbsp;Negative]</I>
- Eliminated most local (function-scope) static variables, because
  Visual&nbsp;C++ doesn&rsquo;t guarantee thread-safe initialization
  of local statics.  <I>[Contributed by&nbsp;SESI]</I>
- Fixed a bug in @vdblink::readString() readString@endlink related
  to empty strings.
  <I>[Contributed by Fabio&nbsp;Piparo]</I>
- Fixed a bug in the @vdblink::tools::VolumeToMesh VolumeToMesh@endlink
  simplification scheme that was creating visual artifacts.

@par
API changes:
- The addition of a
  @vdblink::GridBase::readBuffers(std::istream&, const CoordBBox&)
  GridBase::readBuffers@endlink virtual function overload and the
  @vdblink::GridBase::clip() GridBase::clip@endlink
  @vdblink::GridBase::readNonresidentBuffers()
  GridBase::readNonresidentBuffers@endlink and
  @vdblink::tree::Tree::clipUnallocatedNodes() Tree::clipUnallocatedNodes@endlink
  virtual functions changes the grid ABI so that it is incompatible with
  earlier versions of the OpenVDB library (such as the ones in Houdini 12.5
  and&nbsp;13).  Define the macro @c OPENVDB_2_ABI_COMPATIBLE when compiling
  OpenVDB to disable these changes and preserve ABI compatibility.
- All @vdblink::tools::BaseShader shaders@endlink now have a template argument
  to specify the type of an optional material color grid, but the default type
  mimics the old, uniform color behavior.
- Removed a deprecated
  @vdblink::io::Stream::write() io::Stream::write@endlink overload.
- The point counts in
  @vdblink::tools::UniformPointScatter UniformPointScatter@endlink
  and @vdblink::tools::NonUniformPointScatter NonUniformPointScatter@endlink
  are now specified and returned as @vdblink::Index64 Index64@endlink.
- @vdblink::math::RandInt RandInt@endlink has an extra template argument
  to specify the integer type.
  The @vdblink::math::RandomInt RandomInt@endlink typedef is unchanged.
- @vdblink::io::readData() io::readData@endlink,
  @vdblink::io::HalfReader<false,T>::read() io::HalfReader::read@endlink
  and @vdblink::io::HalfWriter<false,T>::write() io::HalfWriter::write@endlink
  now take a @c uint32_t argument indicating the type of compression
  instead of a @c bool indicating whether compression is enabled.
- Removed @c io::Archive::isCompressionEnabled() and
  @c io::Archive::setCompressionEnabled() and renamed
  @c io::Archive::compressionFlags() and @c io::Archive::setCompressionFlags()
  to @vdblink::io::Archive::compression() io::Archive::compression@endlink and
  @vdblink::io::Archive::setCompression() io::Archive::setCompression@endlink.
- Internal and leaf node classes are now required to provide
  "PartialCreate" constructors that optionally bypass the allocation
  of voxel buffers.  Leaf node classes must now also provide
  @vdblink::tree::LeafNode::allocate() allocate@endlink and
  @vdblink::tree::LeafNode::isAllocated() isAllocated@endlink methods
  to manage the allocation of their buffers.
- Removed @c pruneInactive and @c pruneLevelSet methods from the
  @vdblink::tree::Tree Tree@endlink and various node classes.
  These methods have been replaced by the much faster pruning functions
  found in tools/Prune.h.
- Removed @c signedFloodFill methods from the @vdblink::Grid Grid@endlink,
  @vdblink::tree::Tree Tree@endlink and various node classes.
  These methods have been replaced by the much faster functions
  found in tools/SignedFloodFill.h.
- Removed @c Grid::setBackground() and @c Tree::setBackground() (use the
  faster @vdblink::tools::changeBackground() changeBackground@endlink tool
  instead), and removed the default argument from
  @vdblink::tree::RootNode::setBackground() RootNode::setBackground@endlink.

@par
Python:
- Added grid methods @c convertToPolygons() and @c convertToQuads(),
  which convert volumes to meshes, and @c createLevelSetFromPolygons(),
  which converts meshes to volumes.
  <A HREF="http://docs.scipy.org/doc/">NumPy</A> is required.

@par
Maya:
- Added an adaptive polygonal surface extraction node.

@par
Houdini:
- Added a new Resize Narrow Band SOP that can efficiently adjust the width
  of a level set&rsquo;s narrow band.  This allows, for example, for a
  level set to be created quickly from points or polygons with a very
  narrow band that is then quickly resized to a desired width.
- Fixed bugs in the Smooth Level Set and Reshape Level Set SOPs that
  caused them to ignore the selected discretization scheme.
- Added a Morph Level Set SOP.
- Added a From Points SOP to very quickly generate a level set
  from a point cloud, ignoring any radius attribute.
  <I>[DWA internal]</I>
- Added a Voxel Scale mode to the Resample SOP.
- Improved the performance and memory footprint of the From Particles SOP
  for large numbers (tens to hundreds of millions) of particles.
- The Scatter SOP now accepts fractional numbers of particles per voxel.
- Improved the performance of the Scatter SOP by more than an order
  of magnitude.
- The Clip SOP now has a toggle to choose explicitly between a mask grid
  or a bounding box as the clipping region.  As a consequence, the mask grid
  can now be unnamed.
- Added the OpenVDB library version number to the Extended Operator
  Information for all SOPs.
- SOPs are now linked with an rpath to the directory containing the
  OpenVDB library.
- Like the native Houdini file SOP, the Read SOP now allows missing frames
  to be reported either as errors or as warnings.
- The Read SOP now has an optional input for geometry, the bounding box
  of which can be used to clip grids as they are read.  For large grids,
  clipping while reading can result in significantly lower memory usage
  than clipping after reading.
- The From Polygons and Convert SOPs now default to using the polygon soup
  mesh representation, which uses less memory.


@htmlonly <a name="v2_3_0_changes"></a>@endhtmlonly
@par
<B>Version 2.3.0</B> - <I>April 23, 2014</I>
- Added @vdblink::tools::extractSparseTree() extractSparseTree@endlink,
  which selectively extracts and transforms data from a dense grid to
  produce a sparse tree, and @vdblink::tools::extractSparseTreeWithMask()
  extractSparseTreeWithMask@endlink, which copies data from the index-space
  intersection of a sparse tree and a dense input grid.
- Added copy constructors to the
  @vdblink::Grid::Grid(const Grid<OtherTreeType>&) Grid@endlink,
  @vdblink::tree::Tree::Tree(const Tree<OtherRootType>&) Tree@endlink,
  @vdblink::tree::RootNode::RootNode(const RootNode<OtherChildType>&)
  RootNode@endlink,
  @vdblink::tree::InternalNode::InternalNode(const InternalNode<OtherChildNodeType, Log2Dim>&)
  InternalNode@endlink and
  @vdblink::tree::LeafNode::LeafNode(const LeafNode<OtherValueType, Log2Dim>&) LeafNode@endlink
  classes, and an assignment operator overload to
  @vdblink::tree::RootNode::operator=(const RootNode<OtherChildType>&)
  RootNode@endlink, that allow the source and destination to have different
  value types.
- Modified @vdblink::tree::Tree::combine2() Tree::combine2@endlink to permit
  combination of trees with different value types.
- Added @vdblink::CanConvertType CanConvertType@endlink and
  @vdblink::tree::RootNode::SameConfiguration
  RootNode::SameConfiguration@endlink metafunctions, which perform compile-time
  tests for value type and tree type compatibility, and a
  @vdblink::tree::RootNode::hasCompatibleValueType()
  RootNode::hasCompatibleValueType@endlink method, which does runtime checking.
- Added optional support for logging using
  <A HREF="http://log4cplus.sourceforge.net/">log4cplus</A>.
  See logging.h and the @c INSTALL file for details.
- Added  @vdblink::tools::VolumeRayIntersector::hits()
  VolumeRayIntersector::hits@endlink, which returns all the hit segments
  along a ray.  This is generally more efficient than repeated calls to
  @vdblink::tools::VolumeRayIntersector::march()
  VolumeRayIntersector::march@endlink.
- Added member class @vdblink::math::Ray::TimeSpan Ray::TimeSpan@endlink
  and method @vdblink::math::Ray::valid() Ray::valid@endlink, and deprecated
  method @vdblink::math::Ray::test() Ray::test@endlink.
- Fixed a bug in @vdblink::math::VolumeHDDA VolumeHDDA@endlink that could
  cause rendering artifacts when a ray&rsquo;s start time was zero.
  <I>[Contributed&nbsp;by&nbsp;Mike&nbsp;Farnsworth]</I>
- Added a @vdblink::tools::compositeToDense() compositeToDense@endlink tool,
  which composites data from a sparse tree into a dense array, using a
  sparse alpha mask.  Over, Add, Sub, Min, Max, Mult, and Set are
  supported operations.
- Added a @vdblink::tools::transformDense() transformDense@endlink tool,
  which applies a functor to the value of each voxel of a dense grid
  within a given bounding box.
- Improved the performance of node iterators.

@par
API changes:
- Collected the digital differential analyzer code from math/Ray.h
  and tools/RayIntersector.h into a new header file, math/DDA.h.
- Rewrote @vdblink::math::VolumeHDDA VolumeHDDA@endlink and made several
  changes to its API.  (@vdblink::math::VolumeHDDA VolumeHDDA@endlink
  is used internally by @vdblink::tools::VolumeRayIntersector
  VolumeRayIntersector@endlink, whose API is unchanged.)
- @vdblink::tree::Tree::combine2() Tree::combine2@endlink,
  @vdblink::tree::RootNode::combine2() RootNode::combine2@endlink,
  @vdblink::tree::InternalNode::combine2() InternalNode::combine2@endlink,
  @vdblink::tree::LeafNode::combine2() LeafNode::combine2@endlink
  and @vdblink::CombineArgs CombineArgs@endlink all now require an additional
  template argument, which determines the type of the other tree.
- Assignment operators for
  @vdblink::tree::LeafManager::LeafRange::Iterator::operator=()
  LeafManager::LeafRange::Iterator@endlink,
  @vdblink::util::BaseMaskIterator::operator=() BaseMaskIterator@endlink,
  @vdblink::util::NodeMask::operator=() NodeMask@endlink and
  @vdblink::util::RootNodeMask::operator=() RootNodeMask@endlink
  now return references to the respective objects.
- Removed a number of methods that were deprecated in version&nbsp;2.0.0
  or earlier.

@par
Houdini:
- Added a Clip SOP, which does volumetric clipping.
- Added an Occlusion Mask SOP, which generates a mask of the voxels
  inside a camera frustum that are occluded by objects in an input grid.
- The Combine SOP now applies the optional signed flood fill only to
  level set grids, since that operation isn&rsquo;t meaningful for other grids.
- The Filter SOP now processes all grid types, not just scalar grids.


@htmlonly <a name="v2_2_0_changes"></a>@endhtmlonly
@par
<B>Version 2.2.0</B> - <I>February 20, 2014</I>
- Added a simple, multithreaded
  @vdblink::tools::VolumeRender volume renderer@endlink,
  and added volume rendering support to the @c vdb_render
  command-line renderer.
- Added an option to the
  @vdblink::tools::LevelSetRayIntersector LevelSetRayIntersector@endlink
  and to @c vdb_render to specify the isovalue of the level set.
- Added methods to the
  @vdblink::tools::LevelSetRayIntersector LevelSetRayIntersector@endlink
  to return the time of intersection along a world or index ray and to
  return the level set isovalue.
- Improved the performance of the
  @vdblink::tools::VolumeRayIntersector VolumeRayIntersector@endlink
  and added support for voxel dilation to account for interpolation kernels.
- Added a @ref sInterpolation "section" to the Cookbook on interpolation
  using @vdblink::tools::BoxSampler BoxSampler@endlink,
  @vdblink::tools::GridSampler GridSampler@endlink,
  @vdblink::tools::DualGridSampler DualGridSampler@endlink, et al.
- Added a @ref secGrid "section" to the Overview on grids and grid metadata.
- Modified @vdblink::tools::DualGridSampler DualGridSampler@endlink so
  it is more consistent with @vdblink::tools::GridSampler GridSampler@endlink.
- The @vdblink::tools::cpt() cpt@endlink, @vdblink::tools::curl() curl@endlink,
  @vdblink::tools::laplacian() laplacian@endlink,
  @vdblink::tools::meanCurvature() meanCurvature@endlink
  and @vdblink::tools::normalize() normalize@endlink tools now output grids
  with appropriate @vdblink::VecType vector types@endlink
  (covariant, contravariant, etc.).
- Added a @vdblink::tools::transformVectors() transformVectors@endlink tool,
  which applies an affine transformation to the voxel values of a
  vector-valued grid in accordance with the grid&rsquo;s
  @vdblink::VecType vector type@endlink and
  @vdblink::Grid::isInWorldSpace() world space/local space@endlink setting.
- Added a @vdblink::tools::compDiv() compDiv@endlink tool, which combines
  grids by dividing the values of corresponding voxels.
- Fixed a bug in the mean curvature computation that could produce NaNs
  in regions with constant values.
- Added a
  @vdblink::Grid::topologyDifference() Grid::topologyDifference@endlink method.
- Added @vdblink::math::Vec3::exp() exp@endlink and
  @vdblink::math::Vec3::sum() sum@endlink methods to
  @vdblink::math::Vec2 Vec2@endlink, @vdblink::math::Vec3 Vec3@endlink
  and @vdblink::math::Vec4 Vec4@endlink.
- Improved the @vdblink::tools::fillWithSpheres() fillWithSpheres@endlink
  tool for small volumes that are just a few voxels across.
- Improved the accuracy of the mesh to volume converter.
- Fixed a bug in the mesh to volume converter that caused incorrect sign
  classifications for narrow-band level sets.
- Fixed a bug in @vdblink::math::NonlinearFrustumMap::applyIJT()
  NonlinearFrustumMap::applyIJT@endlink that resulted in incorrect values
  when computing the gradient of a grid with a frustum transform.
- Fixed a file I/O bug whereby some <TT>.vdb</TT> files could not be read
  correctly if they contained grids with more than two distinct inactive
  values.
- Fixed an off-by-one bug in the numbering of unnamed grids in <TT>.vdb</TT>
  files.  The first unnamed grid in a file is now retrieved using the name
  &ldquo;<TT>[0]</TT>&rdquo;, instead of &ldquo;<TT>[1]</TT>&rdquo;.
- Fixed a build issue reported by Clang&nbsp;3.2 in tools/GridOperators.h.
- Fixed a memory leak in @vdblink::tools::Film Film@endlink.
- Added library and file format version number constants to the Python module.
- Improved convergence in the
  @vdblink::tools::VolumeRender volume renderer@endlink.
  <I>[Contributed by Jerry Tessendorf and Mark Matthews]</I>
- Made various changes for compatibility with Houdini&nbsp;13 and with
  C++11 compilers.
  <I>[Contributed&nbsp;by&nbsp;SESI]</I>

@par
API changes:
- @vdblink::tools::VolumeRayIntersector::march()
  VolumeRayIntersector::march@endlink no longer returns an @c int
  to distinguish tile vs. voxel hits.  Instead, it now returns @c false
  if no intersection is detected and @c true otherwise.  Also, @e t0 and
  @e t1 might now correspond to the first and last hits of multiple adjacent
  leaf nodes and/or active tiles.
- @vdblink::tools::DualGridSampler DualGridSampler@endlink is no longer
  templated on the target grid type, and the value accessor is now passed
  as an argument.
- The <TT>.vdb</TT> file format has changed slightly.  Tools built with older
  versions of OpenVDB should be recompiled to ensure that they can read files
  in the new format.

@par
Houdini:
- Added topology union, intersection and difference operations to
  the Combine SOP.  These operations combine the active voxel topologies
  of grids that may have different value types.
- Added a Divide operation to the Combine SOP.
- Added support for boolean grids to the Combine, Resample, Scatter, Prune
  and Visualize SOPs.
- The Fill SOP now accepts a vector as the fill value, and it allows
  the fill region bounds to be specified either in index space (as before),
  in world space, or using the bounds of geometry connected to an optional
  new reference input.
- Added a toggle to the Offset Level Set SOP to specify the offset in
  either world or voxel units.
- Added a toggle to the Transform and Resample SOPs to apply the transform
  to the voxel values of vector-valued grids, in accordance with those
  grids&rsquo; @vdblink::VecType vector types@endlink and
  @vdblink::Grid::isInWorldSpace() world space/local space@endlink settings.
- Added a Vector Type menu to the Vector Merge SOP.
- Removed masking options from the Renormalize SOP (since masking is
  not supported yet).
- Reimplemented the Vector Merge SOP for better performance and
  interruptibility and to fix a bug in the handling of tile values.


@htmlonly <a name="v2_1_0_changes"></a>@endhtmlonly
@par
<B>Version 2.1.0</B> - <I>December 12, 2013</I>
- Added a small number of Maya nodes, primarily for conversion of geometry
  to and from OpenVDB volumes and for visualization of volumes.
- Added an initial implementation of
  @vdblink::tools::LevelSetMorphing level set morphing@endlink
  (with improvements to follow soon).
- Added @vdblink::tools::LevelSetMeasure tools::LevelSetMeasure@endlink,
  which efficiently computes the surface area, volume and average
  mean-curvature of narrow-band level sets, in both world and voxel units.
  Those quantities are now exposed as intrinsic attributes on the Houdini
  VDB primitive and can be queried using the native Measure SOP.
- @vdblink::tools::Dense tools::Dense@endlink now supports the XYZ memory
  layout used by Houdini and Maya in addition to the ZYX layout used in
  OpenVDB trees.
- Improved the performance of masking in the
  @vdblink::tools::LevelSetFilter level set filter@endlink tool and
  added inversion and scaling of the mask input, so that any scalar-valued
  volume can be used as a mask, not just volumes with a [0,&nbsp;1] range.
- Added optional masking to the non-level-set filters, to the grid
  operators (CPT, curl, divergence, gradient, Laplacian, mean curvature,
  magnitude, and normalize) and to the Analysis and Filter SOPs.
- Added more narrow band controls to the Rebuild Level Set SOP.
- Improved the accuracy of the
  @vdblink::tools::levelSetRebuild() level set rebuild@endlink tool.
- Added @vdblink::tools::activate() tools::activate@endlink and
  @vdblink::tools::deactivate() tools::deactivate@endlink, which set the
  active states of tiles and voxels whose values are equal to or approximately
  equal to a given value, and added a Deactivate Background Voxels toggle
  to the Combine SOP.
- Added @vdblink::math::BBox::applyMap() BBox::applyMap@endlink and
  @vdblink::math::BBox::applyInverseMap() BBox::applyInverseMap@endlink,
  which allow for transformation of axis-aligned bounding boxes.
- Added a @vdblink::tools::PositionShader position shader@endlink to the
  level set ray-tracer (primarily for debugging purposes).
- Added an @vdblink::io::Queue io::Queue@endlink class that manages a
  concurrent queue for asynchronous serialization of grids to files or streams.
- Fixed a bug in @vdblink::io::Archive io::Archive@endlink whereby writing
  unnamed, instanced grids (i.e., grids sharing a tree) to a file rendered
  the file unreadable.
- Fixed a bug in the @vdblink::tools::VolumeToMesh volume to mesh@endlink
  converter that caused it to generate invalid polygons when the zero crossing
  lay between active and inactive regions.
- Fixed a bug in the @vdblink::tools::UniformPointScatter point scatter@endlink
  tool (and the Scatter SOP) whereby the last voxel always remained empty.
- Fixed a bug in the Read SOP that caused grids with the same name
  to be renamed with a numeric suffix (e.g., &ldquo;grid[1]&rdquo;
  &ldquo;grid[2]&rdquo;, etc.).
- Fixed some unit test failures on 64-bit Itanium machines.

@par
API changes:
- The @vdblink::tools::Filter Filter@endlink tool is now templated on a
  mask grid, and threading is controlled using a grain size, for consistency
  with most of the other level set tools.
- The @vdblink::tools::LevelSetFilter LevelSetFilter@endlink tool is now
  templated on a mask grid.
- All shaders now take a ray direction instead of a ray.


@htmlonly <a name="v2_0_0_changes"></a>@endhtmlonly
@par
<B>Version 2.0.0</B> - <I>October 31, 2013</I>
- Added a @ref python "Python module" with functions for basic manipulation
  of grids (but no tools, yet).
- Added ray intersector tools for efficient, hierarchical intersection
  of rays with @vdblink::tools::LevelSetRayIntersector level-set@endlink
  and @vdblink::tools::VolumeRayIntersector generic@endlink volumes.
- Added a @vdblink::math::Ray Ray@endlink class and a hierarchical
  @vdblink::math::DDA Digital Differential Analyzer@endlink for fast
  ray traversal.
- Added a fully multi-threaded @vdblink::tools::LevelSetRayTracer
  level set ray tracer@endlink and
  @vdblink::tools::PerspectiveCamera camera@endlink
  @vdblink::tools::OrthographicCamera classes@endlink
  that mimic Houdini&rsquo;s cameras.
- Added a simple, command-line renderer (currently for level sets only).
- Implemented a new meshing scheme that produces topologically robust
  two-manifold meshes and is twice as fast as the previous scheme.
- Implemented a new, topologically robust (producing two-manifold meshes)
  level-set-based seamless fracture scheme.  The new scheme eliminates
  visible scarring seen in the previous implementation by subdividing
  internal, nonplanar quads near fracture seams.  In addition,
  fracture seam points are now tagged, allowing them to be used
  to drive pre-fracture dynamics such as local surface buckling.
- Improved the performance of @vdblink::tree::Tree::evalActiveVoxelBoundingBox()
  Tree::evalActiveVoxelBoundingBox@endlink and
  @vdblink::tree::Tree::activeVoxelCount() Tree::activeVoxelCount@endlink,
  and significantly improved the performance of
  @vdblink::tree::Tree::evalLeafBoundingBox() Tree::evalLeafBoundingBox@endlink
  (by about&nbsp;30x).
- Added a tool (and a Houdini SOP) that fills a volume with
  adaptively-sized overlapping or non-overlapping spheres.
- Added a Ray SOP that can be used to perform geometry projections
  using level-set ray intersections or closest-point queries.
- Added a @vdblink::tools::ClosestSurfacePoint tool@endlink that performs
  accelerated closest surface point queries from arbitrary points in
  world space to narrow-band level sets.
- Increased the speed of masked level set filtering by 20% for
  the most common cases.
- Added @vdblink::math::BoxStencil math::BoxStencil@endlink, with support
  for trilinear interpolation and gradient computation.
- Added @vdblink::tree::Tree::topologyIntersection()
  Tree::topologyIntersection@endlink, which intersects a tree&rsquo;s active
  values with those of another tree, and
  @vdblink::tree::Tree::topologyDifference() Tree::topologyDifference@endlink,
  which performs topological subtraction of one tree&rsquo;s active values
  from another&rsquo;s.  In both cases, the <TT>ValueType</TT>s of the two
  trees need not be the same.
- Added @vdblink::tree::Tree::activeTileCount() Tree::activeTileCount@endlink,
  which returns the number of active tiles in a tree.
- Added @vdblink::math::MinIndex() math::MinIndex@endlink and
  @vdblink::math::MaxIndex() math::MaxIndex@endlink, which find the minimum
  and maximum components of a vector without any branching.
- Added @vdblink::math::BBox::minExtent() BBox::minExtent@endlink,
  which returns a bounding box&rsquo;s shortest axis.
- The default @vdblink::math::BBox BBox@endlink constructor now
  generates an invalid bounding box rather than an empty bounding box
  positioned at the origin.  The new behavior is consistent with
  @vdblink::math::CoordBBox CoordBBox@endlink.
  <I>[Thanks to Rick Hankins for suggesting this fix.]</I>
- Added @vdblink::math::CoordBBox::reset() CoordBBox::reset@endlink,
  which resets a bounding box to its initial, invalid state.
- Fixed a bug in the default @vdblink::math::ScaleMap ScaleMap@endlink
  constructor that left some data used in the inverse uninitialized.
- Added @vdblink::math::MapBase::applyJT MapBase::applyJT@endlink, which
  applies the Jacobian transpose to a vector (the Jacobian transpose takes
  a range-space vector to a domain-space vector, e.g., world to index),
  and added @vdblink::math::MapBase::inverseMap() MapBase::inverseMap@endlink,
  which returns a new map representing the inverse of the original map
  (except for @vdblink::math::NonlinearFrustumMap NonlinearFrustumMap@endlink,
  which does not currently have a defined inverse map).
  <br>@b Note: Houdini 12.5 uses an earlier version of OpenVDB, and maps
  created with that version lack virtual table entries for these
  new methods, so do not call these methods from Houdini&nbsp;12.5.
- Reimplemented @vdblink::math::RandomInt math::RandomInt@endlink using
  Boost.Random instead of @c rand() (which is not thread-safe), and deprecated
  @c math::randUniform() and added
  @vdblink::math::Random01 math::Random01@endlink to replace it.
- Modified @vdblink::tools::copyFromDense() tools::copyFromDense@endlink
  and @vdblink::tools::copyToDense() tools::copyToDense@endlink to allow
  for implicit type conversion (e.g., between a
  @vdblink::tools::Dense Dense&lt;Int32&gt;@endlink and a
  @vdblink::FloatTree FloatTree@endlink) and fixed several bugs
  in @vdblink::tools::CopyFromDense tools::CopyFromDense@endlink.
- Fixed bugs in @vdblink::math::Stats math::Stats@endlink and
  @vdblink::math::Histogram math::Histogram@endlink that could produce
  <TT>NaN</TT>s or other incorrect behavior if certain methods were called
  on populations of size zero.
- Renamed <TT>struct tolerance</TT> to
  @vdblink::math::Tolerance math::Tolerance@endlink
  and @c negative to @vdblink::math::negative() math::negative@endlink
  and removed @c math::toleranceValue().
- Implemented a closest point on line segment algorithm,
  @vdblink::math::closestPointOnSegmentToPoint()
  math::closestPointOnSegmentToPoint@endlink.
- Fixed meshing issues relating to masking and automatic partitioning.
- @vdblink::Grid::merge() Grid::merge@endlink and
  @vdblink::tree::Tree::merge() Tree::merge@endlink now accept an optional
  @vdblink::MergePolicy MergePolicy@endlink argument that specifies one of
  three new merging schemes.  (The old merging scheme, which is no longer
  available, used logic for each tree level that was inconsistent with
  the other levels and that could result in active tiles being replaced
  with nodes having only inactive values.)
- Renamed @c LeafNode::coord2offset(), @c LeafNode::offset2coord() and
  @c LeafNode::offset2globalCoord() to
  @vdblink::tree::LeafNode::coordToOffset() coordToOffset@endlink,
  @vdblink::tree::LeafNode::offsetToLocalCoord() offsetToLocalCoord@endlink,
  and @vdblink::tree::LeafNode::offsetToGlobalCoord()
  offsetToGlobalCoord@endlink, respectively, and likewise for
  @vdblink::tree::InternalNode::offsetToGlobalCoord() InternalNode@endlink.
  <I>[Thanks to Rick Hankins for suggesting this change.]</I>
- Replaced @vdblink::tree::Tree Tree@endlink methods @c setValueOnMin,
  @c setValueOnMax and @c setValueOnSum with
  @vdblink::tools::setValueOnMin() tools::setValueOnMin@endlink,
  @vdblink::tools::setValueOnMax() tools::setValueOnMax@endlink and
  @vdblink::tools::setValueOnSum() tools::setValueOnSum@endlink
  (and a new @vdblink::tools::setValueOnMult() tools::setValueOnMult@endlink)
  and added @vdblink::tree::Tree::modifyValue() Tree::modifyValue@endlink
  and @vdblink::tree::Tree::modifyValueAndActiveState()
  Tree::modifyValueAndActiveState@endlink, which modify voxel values
  in-place via user-supplied functors.  Similarly, replaced
  @c ValueAccessor::setValueOnSum() with
  @vdblink::tree::ValueAccessor::modifyValue()
  ValueAccessor::modifyValue@endlink
  and @vdblink::tree::ValueAccessor::modifyValueAndActiveState()
  ValueAccessor::modifyValueAndActiveState@endlink, and added a
  @vdblink::tree::TreeValueIteratorBase::modifyValue() modifyValue@endlink
  method to all value iterators.
- Removed @c LeafNode::addValue and @c LeafNode::scaleValue.
- Added convenience classes @vdblink::tree::Tree3 tree::Tree3@endlink and
  @vdblink::tree::Tree5 tree::Tree5@endlink for custom tree configurations.
- Added an option to the From Particles SOP to generate an alpha mask,
  which can be used to constrain level set filtering so as to preserve
  surface details.
- The mesh to volume converter now handles point-degenerate polygons.
- Fixed a bug in the Level Set Smooth, Level Set Renormalize and
  Level Set Offset SOPs that caused the group name to be ignored.
- Fixed various OS X and Windows build issues.
  <I>[Contributions from SESI and DD]</I>


@htmlonly <a name="v1_2_0_changes"></a>@endhtmlonly
@par
<B>Version 1.2.0</B> - <I>June 28 2013</I>
- @vdblink::tools::LevelSetFilter Level set filters@endlink now accept
  an optional alpha mask grid.
- Implemented sharp feature extraction for level set surfacing.
  This enhances the quality of the output mesh and reduces aliasing
  artifacts.
- Added masking options to the meshing tools, as well as a spatial
  multiplier for the adaptivity threshold, automatic partitioning,
  and the ability to preserve edges and corners when mesh adaptivity
  is applied.
- The mesh to volume attribute transfer scheme now takes surface
  orientation into account, which improves accuracy in proximity to
  edges and corners.
- Added a @vdblink::tree::LeafManager::foreach() foreach@endlink method
  to @vdblink::tree::LeafManager tree::LeafManager@endlink that, like
  @vdblink::tools::foreach() tools::foreach@endlink, applies a user-supplied
  functor to each leaf node in parallel.
- Rewrote the particle to level set converter, simplifying the API,
  improving performance (especially when particles have a fixed radius),
  adding the capability to transfer arbitrary point attributes,
  and fixing a velocity trail bug.
- Added utility methods @vdblink::math::Sign() Sign@endlink,
  @vdblink::math::SignChange() SignChange@endlink,
  @vdblink::math::isApproxZero() isApproxZero@endlink,
  @vdblink::math::Cbrt() Cbrt@endlink and
  @vdblink::math::ZeroCrossing() ZeroCrossing@endlink to math/Math.h.
- Added a @vdblink::tree::ValueAccessor3::probeNode() probeNode@endlink method
  to the value accessor and to tree nodes that returns a pointer to the node
  that contains a given voxel.
- Deprecated @c LeafNode::addValue and @c LeafNode::scaleValue.
- Doubled the speed of the mesh to volume converter (which also improves
  the performance of the fracture and level set rebuild tools) and
  improved its inside/outside voxel classification near edges and corners.
- @vdblink::tools::GridSampler GridSampler@endlink now accepts either a grid,
  a tree or a value accessor, and it offers faster index-based access methods
  and much better performance in cases where many instances are allocated.
- Extended @vdblink::tools::Dense tools::Dense@endlink to make it more
  compatible with existing tools.
- Fixed a crash in @vdblink::io::Archive io::Archive@endlink whenever
  the library was unloaded from memory and then reloaded.
  <I>[Contributed by Ollie Harding]</I>
- Fixed a bug in @c GU_PrimVDB::buildFromPrimVolume(), seen during the
  conversion from Houdini volumes to OpenVDB grids, that could cause
  signed flood fill to be applied to non-level set grids, resulting in
  active tiles with incorrect values.
- Added a Prune SOP with several pruning schemes.


@htmlonly <a name="v1_1_1_changes"></a>@endhtmlonly
@par
<B>Version 1.1.1</B> - <I>May 10 2013</I>
- Added a simple @vdblink::tools::Dense dense grid class@endlink and tools
  to copy data from dense voxel arrays into OpenVDB grids and vice-versa.
- Starting with Houdini 12.5.396, plugins built with this version
  of OpenVDB can coexist with native Houdini OpenVDB nodes.
- The level set fracture tool now smooths seam line edges during
  mesh extraction, eliminating staircase artifacts.
- Significantly improved the performance of the
  @vdblink::util::leafTopologyIntersection()
  leafTopologyIntersection@endlink and
  @vdblink::util::leafTopologyDifference() leafTopologyDifference@endlink
  utilities and added a @vdblink::tree::LeafNode::topologyDifference()
  LeafNode::topologyDifference@endlink method.
- Added convenience functions that provide simplified interfaces
  to the @vdblink::tools::meshToLevelSet() mesh to volume@endlink
  and @vdblink::tools::volumeToMesh() volume to mesh@endlink converters.
- Added a @vdblink::tools::accumulate() tools::accumulate@endlink function
  that is similar to @vdblink::tools::foreach() tools::foreach@endlink
  but can be used to accumulate the results of computations over the values
  of a grid.
- Added @vdblink::tools::statistics() tools::statistics@endlink,
  @vdblink::tools::opStatistics() tools::opStatistics@endlink and
  @vdblink::tools::histogram() tools::histogram@endlink, which efficiently
  compute statistics (mean, variance, etc.) and histograms of grid values
  (using @vdblink::math::Stats math::Stats@endlink and
  @vdblink::math::Histogram math::Histogram@endlink).
- Modified @vdblink::math::CoordBBox CoordBBox@endlink to adhere to
  TBB&rsquo;s splittable type requirements, so that, for example,
  a @c CoordBBox can be used as a blocked iteration range.
- Added @vdblink::tree::Tree::addTile() Tree::addTile@endlink,
  @vdblink::tree::Tree::addLeaf() Tree::addLeaf@endlink and
  @vdblink::tree::Tree::stealNode() Tree::stealNode@endlink, for fine
  control over tree construction.
- Addressed a numerical stability issue when performing Gaussian
  filtering of level set grids.
- Changed the return type of @vdblink::math::CoordBBox::volume()
  CoordBBox::volume@endlink to reduce the risk of overflow.
- When the input mesh is self-intersecting, the mesh to volume converter
  now produces a level set with a monotonic gradient field.
- Fixed a threading bug in the mesh to volume converter that caused it
  to produce different results for the same input.
- Fixed a bug in the particle to level set converter that prevented
  particles with zero velocity from being rasterized in Trail mode.
- Added an optional input to the Create SOP into which to merge
  newly-created grids.
- Fixed a bug in the Resample SOP that caused it to produce incorrect
  narrow-band widths when resampling level set grids.
- Fixed a bug in the To Polygons SOP that caused intermittent crashes
  when the optional reference input was connected.
- Fixed a bug in the Advect Level Set SOP that caused a crash
  when the velocity input was connected but empty.
- The Scatter and Sample Point SOPs now warn instead of erroring
  when given empty grids.
- Fixed a crash in @c vdb_view when stepping through multiple grids
  after changing render modes.
- @c vdb_view can now render fog volumes and vector fields, and it now
  features interactively adjustable clipping planes that enable
  one to view the interior of a volume.


@htmlonly <a name="v1_1_0_changes"></a>@endhtmlonly
@par
<B>Version 1.1.0</B> - <I>April 4 2013</I>
- The @vdblink::tools::resampleToMatch() resampleToMatch@endlink tool,
  the Resample SOP and the Combine SOP now use level set rebuild to correctly
  and safely resample level sets.  Previously, scaling a level set would
  invalidate the signed distance field, leading to holes and other artifacts.
- Added a mask-based topological
  @vdblink::tools::erodeVoxels erosion tool@endlink, and rewrote and
  simplified the @vdblink::tools::dilateVoxels dilation tool@endlink.
- The @vdblink::tools::LevelSetAdvection LevelSetAdvection@endlink tool
  can now advect forward or backward in time.
- Tree::pruneLevelSet() now replaces each pruned node with a tile having
  the inside or outside
  background value, instead of arbitrarily selecting one of the node&rsquo;s
  tile or voxel values.
- When a grid is saved to a file with
  @vdblink::Grid::saveFloatAsHalf() saveFloatAsHalf@endlink set to @c true,
  the grid&rsquo;s background value is now also quantized to 16 bits.
  (Not quantizing the background value caused a mismatch with the values
  of background tiles.)
- As with @vdblink::tools::foreach() tools::foreach@endlink, it is now
  possible to specify whether functors passed to
  @vdblink::tools::transformValues() tools::transformValues@endlink
  should be shared across threads.
- @vdblink::tree::LeafManager tree::LeafManager@endlink can now be
  instantiated with a @const tree, although buffer swapping with @const trees
  is disabled.
- Added a @vdblink::Grid::signedFloodFill() Grid::signedFloodFill@endlink
  overload that allows one to specify inside and outside values.
- Fixed a bug in Grid::setBackground() so that now only the values of
  inactive voxels change.
- Fixed @vdblink::Grid::topologyUnion() Grid::topologyUnion@endlink so that
  it actually unions tree topology, instead of just the active states
  of tiles and voxels.  The previous behavior broke multithreaded code
  that relied on input and output grids having compatible tree topology.
- @vdblink::math::Transform math::Transform@endlink now includes an
  @vdblink::math::Transform::isIdentity() isIdentity@endlink predicate
  and methods to @vdblink::math::Transform::preMult(const Mat4d&) pre-@endlink
  and @vdblink::math::Transform::postMult(const Mat4d&) postmultiply@endlink
  by a matrix.
- Modified the @link NodeMasks.h node mask@endlink classes to permit
  octree-like tree configurations (i.e., with a branching factor of two)
  and to use 64-bit operations instead of 32-bit operations.
- Implemented a new, more efficient
  @vdblink::math::closestPointOnTriangleToPoint() closest point
  on triangle@endlink algorithm.
- Implemented a new vertex normal scheme in the volume to mesh
  converter, and resolved some overlapping polygon issues.
- The volume to mesh converter now meshes not just active voxels
  but also active tiles.
- Fixed a bug in the mesh to volume converter that caused unsigned
  distance field conversion to produce empty grids.
- Fixed a bug in the level set fracture tool whereby the cutter overlap
  toggle was ignored.
- Fixed an infinite loop bug in @c vdb_view.
- Updated @c vdb_view to use the faster and less memory-intensive
  OpenVDB volume to mesh converter instead of marching cubes,
  and rewrote the shader to be OpenGL 3.2 and GLSL 1.2 compatible.
- Given multiple input files or a file containing multiple grids,
  @c vdb_view now displays one grid at a time.  The left and right
  arrow keys cycle between grids.
- The To Polygons SOP now has an option to associate the input grid&rsquo;s
  name with each output polygon.


@htmlonly <a name="v1_0_0_changes"></a>@endhtmlonly
@par
<B>Version 1.0.0</B> - <I>March 14 2013</I>
- @vdblink::tools::levelSetRebuild() tools::levelSetRebuild@endlink
  now throws an exception when given a non-scalar or non-floating-point grid.
- The tools in tools/GridOperators.h are now interruptible, as is
  the Analysis SOP.
- Added a
  @vdblink::tree::LeafManager::LeafRange::Iterator leaf node iterator@endlink
  and a TBB-compatible
  @vdblink::tree::LeafManager::LeafRange range class@endlink
  to the LeafManager.
- Modified the @vdblink::tools::VolumeToMesh VolumeToMesh@endlink tool
  to handle surface topology issues around fracture seam lines.
- Modified the Makefile to allow @c vdb_view to compile on OS X systems
  (provided that GLFW is available).
- Fixed a bug in the Create SOP that resulted in "invalid parameter name"
  warnings.
- The Combine SOP now optionally resamples the A grid into the B grid&rsquo;s
  index space (or vice-versa) if the A and B transforms differ.
- The Vector Split and Vector Merge SOPs now skip inactive voxels
  by default, but they can optionally be made to include inactive voxels,
  as they did before.
- The @vdblink::tools::LevelSetFracture LevelSetFracture@endlink tool now
  supports custom rotations for each cutter instance, and the Fracture SOP
  now uses quaternions to generate uniformly-distributed random rotations.


@htmlonly <a name="v0_104_0_changes"></a>@endhtmlonly
@par
<B>Version 0.104.0</B> - <I>February 15 2013</I>
- Added a @vdblink::tools::levelSetRebuild() tool@endlink and a SOP
  to rebuild a level set from any scalar volume.
- @c .vdb files are now saved using a mask-based compression scheme
  that is an order of magnitude faster than ZLIB and produces comparable
  file sizes for level set and fog volume grids.  (ZLIB compression
  is still enabled by default for other classes of grids).
- The @vdblink::tools::Filter Filter@endlink and
  @vdblink::tools::LevelSetFilter LevelSetFilter@endlink tools now
  include a Gaussian filter, and mean (box) filtering is now 10-50x faster.
- The isosurface @vdblink::tools::VolumeToMesh meshing tool@endlink
  is now more robust (to level sets with one voxel wide narrow bands,
  for example).
- Mesh to volume conversion is on average 1.5x faster and up to 5.5x
  faster for high-resolution meshes where the polygon/voxel size ratio
  is small.
- Added @vdblink::createLevelSet() createLevelSet@endlink and
  @vdblink::createLevelSetSphere() createLevelSetSphere@endlink
  factory functions for level set grids.
- @vdblink::tree::ValueAccessor tree::ValueAccessor@endlink is now faster
  for trees of height 2, 3 and 4 (the latter is the default), and it now
  allows one to specify, via a template argument, the number of node levels
  to be cached, which can also improve performance in special cases.
- Added a toggle to @vdblink::tools::foreach() tools::foreach@endlink
  to specify whether or not the functor should be shared across threads.
- Added @vdblink::Mat4SMetadata Mat4s@endlink and
  @vdblink::Mat4DMetadata Mat4d@endlink metadata types.
- Added explicit pre- and postmultiplication methods to the @c Transform,
  @c Map and @c Mat4 classes and deprecated the old accumulation methods.
- Modified @vdblink::math::NonlinearFrustumMap NonlinearFrustumMap@endlink
  to be more compatible with Houdini&rsquo;s frustum transform.
- Fixed a @vdblink::tools::GridTransformer GridTransformer@endlink bug
  that caused it to translate the output grid incorrectly in some cases.
- Fixed a bug in the tree-level
  @vdblink::tree::LeafIteratorBase LeafIterator@endlink that resulted in
  intermittent crashes in
  @vdblink::tools::dilateVoxels() tools::dilateVoxels@endlink.
- The @c Hermite data type and Hermite grids are no longer supported.
- Added tools/GridOperators.h, which includes new, cleaner implementations
  of the @vdblink::tools::cpt() closest point transform@endlink,
  @vdblink::tools::curl() curl@endlink,
  @vdblink::tools::divergence() divergence@endlink,
  @vdblink::tools::gradient() gradient@endlink,
  @vdblink::tools::laplacian() Laplacian@endlink,
  @vdblink::tools::magnitude() magnitude@endlink,
  @vdblink::tools::meanCurvature() mean curvature@endlink and
  @vdblink::tools::normalize() normalize@endlink tools.
- Interrupt support has been improved in several tools, including
  @vdblink::tools::ParticlesToLevelSet tools::ParticlesToLevelSet@endlink.
- Simplified the API of the @vdblink::math::BaseStencil Stencil@endlink class
  and added an @vdblink::math::BaseStencil::intersects() intersects@endlink
  method to test for intersection with a specified isovalue.
- Renamed @c voxelDimensions to @c voxelSize in transform classes
  and elsewhere.
- Deprecated @c houdini_utils::ParmFactory::setChoiceList in favor of
  @c houdini_utils::ParmFactory::setChoiceListItems, which requires
  a list of <I>token, label</I> string pairs.
- Made various changes for Visual C++ compatibility.
  <I>[Contributed by SESI]</I>
- Fixed a bug in @c houdini_utils::getNodeChain() that caused the
  Offset Level Set, Smooth Level Set and Renormalize Level Set SOPs
  to ignore frame changes.
  <I>[Contributed by SESI]</I>
- The From Particles SOP now provides the option to write into
  an existing grid.
- Added a SOP to edit grid metadata.
- The Fracture SOP now supports multiple cutter objects.
- Added a To Polygons SOP that complements the Fracture SOP and allows
  for elimination of seam lines, generation of correct vertex normals
  and grouping of polygons when surfacing fracture fragments, using
  the original level set or mesh as a reference.


@htmlonly <a name="v0_103_1_changes"></a>@endhtmlonly
@par
<B>Version 0.103.1</B> - <I>January 15 2013</I>
- @vdblink::tree::ValueAccessor tree::ValueAccessor@endlink read operations
  are now faster for four-level trees.
  (Preliminary benchmark tests suggest a 30-40% improvement.)
- For vector-valued grids, @vdblink::tools::compMin() tools::compMin@endlink
  and @vdblink::tools::compMax() tools::compMax@endlink now compare
  vector magnitudes instead of individual components.
- Migrated grid sampling code to a new file, Interpolation.h,
  and deprecated old files and classes.
- Added a level-set @vdblink::tools::LevelSetFracture fracture tool@endlink
  and a Fracture SOP.
- Added @vdblink::tools::sdfInteriorMask() tools::sdfInteriorMask@endlink,
  which creates a mask of the interior region of a level set grid.
- Fixed a bug in the mesh to volume converter that produced unexpected
  nonzero values for voxels at the intersection of two polygons,
  and another bug that produced narrow-band widths that didn&rsquo;t respect
  the background value when the half-band width was less than three voxels.
- @c houdini_utils::ParmFactory can now correctly generate ramp multi-parms.
- Made various changes for Visual C++ compatibility.
  <I>[Contributed by SESI]</I>
- The Convert SOP can now convert between signed distance fields and
  fog volumes and from volumes to meshes.
  <I>[Contributed by SESI]</I>
- For level sets, the From Mesh and From Particles SOPs now match
  the reference grid&rsquo;s narrow-band width.
- The Scatter SOP can now optionally scatter points in the interior
  of a level set.


@htmlonly <a name="v0_103_0_changes"></a>@endhtmlonly
@par
<B>Version 0.103.0</B> - <I>December 21 2012</I>
- The mesh to volume converter is now 60% faster at generating
  level sets with wide bands, and the From Mesh SOP is now interruptible.
- Fixed a threading bug in the recently-added
  @vdblink::tools::compReplace() compReplace@endlink tool
  that caused it to produce incorrect output.
- Added a @vdblink::tree::Tree::probeConstLeaf() probeConstLeaf@endlink
  method to the @vdblink::tree::Tree::probeConstLeaf() Tree@endlink,
  @vdblink::tree::ValueAccessor::probeConstLeaf() ValueAccessor@endlink
  and @vdblink::tree::RootNode::probeConstLeaf() node@endlink classes.
- The Houdini VDB primitive doesn&rsquo;t create a @c name attribute
  unnecessarily (i.e., if its grid&rsquo;s name is empty), but it now
  correctly allows the name to be changed to the empty string.
- Fixed a crash in the Vector Merge SOP when fewer than three grids
  were merged.
- The From Particles SOP now features a "maximum half-width" parameter
  to help avoid runaway computations.


@htmlonly <a name="v0_102_0_changes"></a>@endhtmlonly
@par
<B>Version 0.102.0</B> - <I>December 13 2012</I>
- Added @vdblink::tools::compReplace() tools::compReplace@endlink,
  which copies the active values of one grid into another, and added
  a "Replace A With Active B" mode to the Combine SOP.
- @vdblink::Grid::signedFloodFill() Grid::signedFloodFill@endlink
  no longer enters an infinite loop when filling an empty grid.
- Fixed a bug in the particle to level set converter that sometimes
  produced level sets with holes, and fixed a bug in the SOP that
  could result in random output.
- Fixed an issue in the frustum preview feature of the Create SOP
  whereby rendering very large frustums could cause high CPU usage.
- Added streamline support to the constrained advection scheme
  in the Advect Points SOP.
- Added an Advect Level Set SOP.


@htmlonly <a name="v0_101_1_changes"></a>@endhtmlonly
@par
<B>Version 0.101.1</B> - <I>December 11 2012</I> (DWA internal release)
- Partially reverted the Houdini VDB primitive&rsquo;s grid accessor methods
  to their pre-0.98.0 behavior.  A primitive&rsquo;s grid can once again
  be accessed by shared pointer, but now also by reference.
  Accessor methods for grid metadata have also been added, and the
  primitive now ensures that metadata and transforms are never shared.
- Fixed an intermittent crash in the From Particles SOP.


@htmlonly <a name="v0_101_0_changes"></a>@endhtmlonly
@par
<B>Version 0.101.0</B> - <I>December 6 2012</I> (DWA internal release)
- Partially reverted the @vdblink::Grid Grid@endlink&rsquo;s
  @vdblink::Grid::tree() tree@endlink and
  @vdblink::Grid::transform() transform@endlink accessor methods
  to their pre-0.98.0 behavior, eliminating copy-on-write but
  preserving their return-by-reference semantics.  These methods
  are now supplemented with a suite of
  @vdblink::Grid::treePtr() shared@endlink
  @vdblink::Grid::baseTreePtr() pointer@endlink
  @vdblink::Grid::transformPtr() accessors@endlink.
- Restructured the @vdblink::tools::meshToVolume
  mesh to volume converter@endlink for a 40% speedup
  and to be more robust to non-manifold geometry, to better preserve
  sharp features, to support arbitrary tree configurations and
  to respect narrow-band limits.
- Added a @c getNodeBoundingBox method to
  @vdblink::tree::RootNode::getNodeBoundingBox() RootNode@endlink,
  @vdblink::tree::InternalNode::getNodeBoundingBox() InternalNode@endlink
  and @vdblink::tree::LeafNode::getNodeBoundingBox() LeafNode@endlink
  that returns the index space spanned by a node.
- Made various changes for Visual C++ compatibility.
  <I>[Contributed by SESI]</I>
- Renamed the Reshape Level Set SOP to Offset Level Set.
- Fixed a crash in the Convert SOP and added support for conversion
  of empty grids.


@htmlonly <a name="v0_100_0_changes"></a>@endhtmlonly
@par
<B>Version 0.100.0</B> - <I>November 30 2012</I> (DWA internal release)
- Greatly improved the performance of the level set to fog volume
  @vdblink::tools::sdfToFogVolume() converter@endlink.
- Improved the performance of the
  @vdblink::tools::Filter::median() median filter@endlink
  and of level set @vdblink::tools::csgUnion() CSG@endlink operations.
- Reintroduced Tree::pruneLevelSet(), a specialized Tree::pruneInactive()
  for level-set grids.
- Added utilities to the @c houdini_utils library to facilitate the
  collection of a chain of adjacent nodes of a particular type
  so that they can be cooked in a single step.  (For example,
  adjacent @c xform SOPs could be collapsed by composing their
  transformation matrices into a single matrix.)
- Added pruning and flood-filling options to the Convert SOP.
- Reimplemented the Filter SOP, omitting level-set-specific filters
  and adding node chaining (to reduce memory usage when applying
  several filters in sequence).
- Added a toggle to the Read SOP to read grid metadata and
  transforms only.
- Changed the attribute transfer scheme on the From Mesh and
  From Particles SOPs to allow for custom grid names and
  vector type metadata.


@htmlonly <a name="v0_99_0_changes"></a>@endhtmlonly
@par
<B>Version 0.99.0</B> - <I>November 21 2012</I>
- Added @vdblink::Grid Grid@endlink methods that return non-<TT>const</TT>
  tree and transform references without triggering deep copies,
  as well as @c const methods that return @c const shared pointers.
- Added @c Grid methods to @vdblink::Grid::addStatsMetadata populate@endlink
  a grid&rsquo;s metadata with statistics like the active voxel count, and to
  @vdblink::Grid::getStatsMetadata retrieve@endlink that metadata.
  By default, statistics are now computed and added to grids
  whenever they are written to <TT>.vdb</TT> files.
- Added @vdblink::io::File::readGridMetadata io::File::readGridMetadata@endlink
  and @vdblink::io::File::readAllGridMetadata
  io::File::readAllGridMetadata@endlink methods to read just the
  grid metadata and transforms from a <TT>.vdb</TT> file.
- Fixed numerical precision issues in the
  @vdblink::tools::csgUnion csgUnion@endlink,
  @vdblink::tools::csgIntersection csgIntersection@endlink
  and @vdblink::tools::csgDifference csgDifference@endlink
  tools, and added toggles to optionally disable postprocess pruning.
- Fixed an issue in @c vdb_view with the ordering of GL vertex buffer calls.
  <I>[Contributed by Bill Katz]</I>
- Fixed an intermittent crash in the
  @vdblink::tools::ParticlesToLevelSet ParticlesToLevelSet@endlink tool,
  as well as a race condition that could cause data corruption.
- The @c ParticlesToLevelSet tool and From Particles SOP can now transfer
  arbitrary point attribute values from the input particles to output voxels.
- Fixed a bug in the Convert SOP whereby the names of primitives
  were lost during conversion, and another bug that resulted in
  arithmetic errors when converting empty grids.
- Fixed a bug in the Combine SOP that caused the Operation selection
  to be lost.


@htmlonly <a name="v0_98_0_changes"></a>@endhtmlonly
@par
<B>Version 0.98.0</B> - <I>November 16 2012</I>
- @vdblink::tree::Tree Tree@endlink and
  @vdblink::math::Transform Transform@endlink objects (and
  @vdblink::Grid Grid@endlink objects in the context of Houdini SOPs)
  are now passed and accessed primarily by reference rather than by
  shared pointer.
  <I>[Contributed by SESI]</I>
- Reimplemented @vdblink::math::CoordBBox CoordBBox@endlink to address several
  off-by-one bugs related to bounding box dimensions.
- Fixed an off-by-one bug in @vdblink::Grid::evalActiveVoxelBoundingBox()
  evalActiveVoxelBoundingBox@endlink.
- Introduced the @vdblink::tree::LeafManager LeafManager@endlink class,
  which will eventually replace the @c LeafArray class.  @c LeafManager supports
  dynamic buffers stored as a structure of arrays (SOA), unlike @c LeafArray,
  which supports only static buffers stored as an array of structures (AOS).
- Improved the performance of the
  @vdblink::tools::LevelSetFilter LevelSetFilter@endlink and
  @vdblink::tools::LevelSetTracker LevelSetTracker@endlink tools by rewriting
  them to use the new @vdblink::tree::LeafManager LeafManager@endlink class.
- Added @vdblink::tree::Tree::setValueOnly() Tree::setValueOnly@endlink and
  @vdblink::tree::ValueAccessor::setValueOnly()
  ValueAccessor::setValueOnly@endlink methods, which change the value of
  a voxel without changing its active state, and
  @vdblink::tree::Tree::probeLeaf() Tree::probeLeaf@endlink and
  @vdblink::tree::ValueAccessor::probeLeaf() ValueAccessor::probeLeaf@endlink
  methods that return the leaf node that contains a given voxel (unless
  the voxel is represented by a tile).
- Added a @vdblink::tools::LevelSetAdvection LevelSetAdvection@endlink tool
  that propagates and tracks narrow-band level sets.
- Introduced a new @vdblink::tools::GridSampler GridSampler@endlink class
  that supports world-space (or index-space) sampling of grid values.
- Changed the interpretation of the
  @vdblink::math::NonlinearFrustumMap NonlinearFrustumMap@endlink&rsquo;s
  @em taper parameter to be the ratio of the near and far plane depths.
- Added a @c ParmFactory::setChoiceList() overload that accepts
  (@em token, @em label) string pairs, and a @c setDefault() overload that
  accepts an STL string.
- Fixed a crash in the Combine SOP in Copy B mode.
- Split the Level Set Filter SOP into three separate SOPs,
  Level Set Smooth, Level Set Reshape and Level Set Renormalize.
  When two or more of these nodes are connected in sequence, they interact
  to reduce memory usage: the last node in the sequence performs
  all of the operations in one step.
- The Advect Points SOP can now output polyline streamlines
  that trace the paths of the points.
- Added an option to the Analysis SOP to specify names for output grids.
- Added camera-derived frustum transform support to the Create SOP.


@htmlonly <a name="v0_97_0_changes"></a>@endhtmlonly
@par
<B>Version 0.97.0</B> - <I>October 18 2012</I>
- Added a narrow-band @vdblink::tools::LevelSetTracker level set
  interface tracking tool@endlink (up to fifth-order in space but currently
  only first-order in time, with higher temporal orders to be added soon).
- Added a @vdblink::tools::LevelSetFilter level set filter tool@endlink
  to perform unrestricted surface smoothing (e.g., Laplacian flow),
  filtering (e.g., mean value) and morphological operations (e.g.,
  morphological opening).
- Added adaptivity to the @vdblink::tools::VolumeToMesh
  level set meshing tool@endlink for faster mesh extraction with fewer
  polygons, without postprocessing.
- Added a @vdblink::tree::ValueAccessor::touchLeaf()
  ValueAccessor::touchLeaf@endlink method that creates (if necessary)
  and returns the leaf node containing a given voxel.  It can be used
  to preallocate leaf nodes over which to run parallel algorithms.
- Fixed a bug in @vdblink::Grid::merge() Grid::merge@endlink whereby
  active tiles were sometimes lost.
- Added @vdblink::tree::LeafManager LeafManager@endlink, which is similar
  to @c LeafArray but supports a dynamic buffer count and allocates buffers
  more efficiently.  Useful for temporal integration (e.g., for level set
  propagation and interface tracking), @c LeafManager is meant to replace
  @c LeafArray, which will be deprecated in the next release.
- Added a @vdblink::tree::LeafNode::fill() LeafNode::fill@endlink method
  to efficiently populate leaf nodes with constant values.
- Added a @vdblink::tree::Tree::visitActiveBBox() Tree::visitActiveBBox@endlink
  method that applies a functor to the bounding boxes of all active tiles
  and leaf nodes and that can be used to improve the performance of
  ray intersection tests, rendering of bounding boxes, etc.
- Added a @vdblink::tree::Tree::voxelizeActiveTiles()
  Tree::voxelizeActiveTiles@endlink method to densify active tiles.
  While convenient and fast, this can produce large dense grids, so use
  it with caution.
- Repackaged @c Tree::pruneLevelSet() as a Tree::pruneOp()-compatible
  functor.  Tree::LevelSetPrune is a specialized Tree::pruneInactive
  for level-set grids and is used in interface tracking.
- Added a GridBase::pruneGrid() method.
- Added a @vdblink::Grid::hasUniformVoxels() Grid:hasUniformVoxels@endlink
  method.
- Renamed @c tools::dilate to
  @vdblink::tools::dilateVoxels() dilateVoxels@endlink and improved its
  performance.  The new name reflects the fact that the current
  implementation ignores active tiles.
- Added a @vdblink::tools::resampleToMatch() tools::resampleToMatch@endlink
  function that resamples an input grid into an output grid with a
  different transform such that, after resampling, the input and output grids
  coincide, but the output grid&rsquo;s transform is preserved.
- Significantly improved the performance of depth-bounded value
  iterators (@vdblink::tree::Tree::ValueOnIter ValueOnIter@endlink,
  @vdblink::tree::Tree::ValueAllIter ValueAllIter@endlink, etc.)
  when the depth bound excludes leaf nodes.
- Exposed the value buffers inside leaf nodes with
  @vdblink::tree::LeafNode::buffer() LeafNode::buffer@endlink.
  This allows for very fast access (const and non-const) to voxel
  values using linear array offsets instead of @ijk coordinates.
- In openvdb_houdini/UT_VDBTools.h, added operators for use with
  @c processTypedGrid that resample grids in several different ways.
- Added a policy mechanism to @c houdini_utils::OpFactory that allows for
  customization of operator names, icons, and Help URLs.
- Renamed many of the Houdini SOPs to make the names more consistent.
- Added an Advect Points SOP.
- Added a Level Set Filter SOP that allows for unrestricted surface
  deformations, unlike the older Filter SOP, which restricts surface
  motion to the initial narrow band.
- Added staggered vector sampling to the Sample Points SOP.
- Added a minimum radius threshold to the particle voxelization tool
  and SOP.
- Merged the Composite and CSG SOPs into a single Combine SOP.
- Added a tool and a SOP to efficiently generate narrow-band level set
  representations of spheres.
- In the Visualize SOP, improved the performance of tree topology
  generation, which is now enabled by default.


@htmlonly <a name="v0_96_0_changes"></a>@endhtmlonly
@par
<B>Version 0.96.0</B> - <I>September 24 2012</I>
- Fixed a memory corruption bug in the mesh voxelizer tool.
- Temporarily removed the optional clipping feature from the level set mesher.
- Added "Staggered Vector Field" to the list of grid classes in the Create SOP.


@htmlonly <a name="v0_95_0_changes"></a>@endhtmlonly
@par
<B>Version 0.95.0</B> - <I>September 20 2012</I>
- Added a quad @vdblink::tools::VolumeToMesh meshing@endlink tool for
  higher-quality level set meshing and updated the Visualizer SOP
  to use it.
- Fixed a precision error in the @vdblink::tools::meshToVolume
  mesh voxelizer@endlink and improved the quality of inside/outside
  voxel classification.  Output grids are now also
  @vdblink::Grid::setGridClass() classified@endlink as either level sets
  or fog volumes.
- Modified the @vdblink::tools::GridResampler GridResampler@endlink
  to use the signed flood fill optimization only on grids that are
  tagged as level sets.
- Added a @vdblink::math::Quat quaternion@endlink class to the
  math library and a method to return the
  @vdblink::math::Mat3::trace trace@endlink of a @c Mat3.
- Fixed a bug in the
  @vdblink::tree::ValueAccessor::ValueAccessor(const ValueAccessor&)
  ValueAccessor@endlink copy constructor that caused the copy to reference
  the original.
- Fixed a bug in @vdblink::tree::RootNode::setActiveState()
  RootNode::setActiveState@endlink that caused a crash
  when marking a (virtual) background voxel as inactive.
- Added a @c Tree::pruneLevelSet method that is similar to but faster than
  Tree::pruneInactive() for level set grids.
- Added fast leaf node voxel access
  @vdblink::tree::LeafNode::getValue(Index) const methods@endlink
  that index by linear offset (as returned by
  @vdblink::tree::LeafNode::ValueOnIter::pos() ValueIter::pos@endlink)
  instead of by @ijk coordinates.
- Added a @vdblink::tree::Tree::touchLeaf() Tree::touchLeaf@endlink
  method that can be used to preallocate a static tree topology over which
  to safely perform multithreaded processing.
- Added a grain size argument to @c LeafArray for finer control of parallelism.
- Modified the Makefile to make it easier to omit the <TT>doc</TT>,
  @c vdb_test and @c vdb_view targets.
- Added utility functions (in <TT>houdini/UT_VDBUtils.h</TT>) to convert
  between Houdini and OpenVDB matrix and vector types.
  <I>[Contributed by SESI]</I>
- Added accessors to @c GEO_PrimVDB that make it easier to directly access
  voxel data and that are used by the HScript volume expression functions
  in Houdini 12.5.  <I>[Contributed by SESI]</I>
- As of Houdini 12.1.77, the native transform SOP operates on OpenVDB
  primitives.  <I>[Contributed by SESI]</I>
- Added a Convert SOP that converts OpenVDB grids to Houdini volumes
  and vice-versa.


@htmlonly <a name="v0_94_1_changes"></a>@endhtmlonly
@par
<B>Version 0.94.1</B> - <I>September 7 2012</I>
- Fixed bugs in @vdblink::tree::RootNode RootNode@endlink and
  @vdblink::tree::InternalNode InternalNode@endlink @c setValue*() and
  @c fill() methods that could cause neighboring voxels to become inactive.
- Fixed a bug in
  @vdblink::tree::Tree::hasSameTopology() Tree::hasSameTopology@endlink
  that caused false positives when only active states and not values differed.
- Added a @vdblink::tree::Tree::hasActiveTiles() Tree::hasActiveTiles@endlink
  method.
- For better cross-platform consistency, substituted bitwise AND operations
  for right shifts in the @vdblink::tree::ValueAccessor ValueAccessor@endlink
  hash key computation.
- @c vdb_view no longer aborts when asked to surface a vector-valued
  grid&mdash;but it still doesn&rsquo;t render the surface.
- Made various changes for Visual C++ compatibility.
  <I>[Contributed by SESI]</I>
- Added an option to the MeshVoxelizer SOP to convert both open and
  closed surfaces to unsigned distance fields.
- The Filter SOP now allows multiple filters to be applied in
  user-specified order.


@htmlonly <a name="v0_94_0_changes"></a>@endhtmlonly
@par
<B>Version 0.94.0</B> - <I>August 30 2012</I>
- Added a @vdblink::Grid::topologyUnion() method@endlink to union
  just the active states of voxels from one grid with those of
  another grid of a possibly different type.
- Fixed an incorrect scale factor in the Laplacian diffusion
  @vdblink::tools::Filter::laplacian() filter@endlink.
- Fixed a bug in @vdblink::tree::Tree::merge() Tree::merge@endlink
  that could leave a tree with invalid value accessors.
- Added @vdblink::tree::TreeValueIteratorBase::setActiveState()
  TreeValueIteratorBase::setActiveState@endlink and deprecated
  @c setValueOn.
- Removed @c tools/FastSweeping.h.  It will be replaced with a much more
  efficient implementation in the near future.
- ZLIB compression of <TT>.vdb</TT> files is now optional,
  but enabled by default.  <I>[Contributed by SESI]</I>
- Made various changes for Clang and Visual C++ compatibility.
  <I>[Contributed by SESI]</I>
- The MeshVoxelizer SOP can now transfer arbitrary point and primitive
  attribute values from the input mesh to output voxels.


@htmlonly <a name="v0_93_0_changes"></a>@endhtmlonly
@par
<B>Version 0.93.0</B> - <I>August 24 2012</I>
- Renamed symbols in math/Operators.h to avoid ambiguities that
  GCC&nbsp;4.4 reports as errors.
- Simplified the API for the stencil version of the
  closest-point transform @vdblink::math::CPT operator@endlink.
- Added logic to
  @vdblink::io::Archive::readGrid() io::Archive::readGrid@endlink
  to set the grid name metadata from the descriptor if the metadata
  doesn&rsquo;t already exist.
- Added guards to prevent nesting of @c openvdb_houdini::Interrupter::start()
  and @c end() calls.


@htmlonly <a name="v0_92_0_changes"></a>@endhtmlonly
@par
<B>Version 0.92.0</B> - <I>August 23 2012</I>
- Added a Laplacian diffusion
  @vdblink::tools::Filter::laplacian() filter@endlink.
- Fixed a bug in the initialization of the sparse contour tracer
  that caused mesh-to-volume conversion to fail in certain cases.
- Fixed a bug in the curvature stencil that caused mean curvature
  filtering to produce wrong results.
- Increased the speed of the
  @vdblink::tools::GridTransformer GridTransformer@endlink
  by as much as 20% for fog volumes.
- Added optional pruning to the Resample SOP.
- Modified the PointSample SOP to allow it to work with ungrouped,
  anonymous grids.
- Fixed a crash in the LevelSetNoise SOP.


@htmlonly <a name="v0_91_0_changes"></a>@endhtmlonly
@par
<B>Version 0.91.0</B> - <I>August 16 2012</I>
- @vdblink::tools::GridTransformer tools::GridTransformer@endlink
  and @vdblink::tools::GridResampler tools::GridResampler@endlink
  now correctly (but not yet efficiently) process tiles in sparse grids.
- Added an optional @c CopyPolicy argument
  to @vdblink::GridBase::copyGrid() GridBase::copyGrid@endlink
  and to @vdblink::Grid::copy() Grid::copy@endlink that specifies
  whether and how the grid&rsquo;s tree should be copied.
- Added a @vdblink::GridBase::newTree() GridBase::newTree@endlink
  method that replaces a grid&rsquo;s tree with a new, empty tree of the
  correct type.
- Fixed a crash in
  @vdblink::tree::Tree::setValueOff(const Coord& xyz, const ValueType& value)
  Tree::setValueOff@endlink when the new value was equal to the
  background value.
- Fixed bugs in Tree::prune() that could result in output tiles with
  incorrect active states.
- Added @c librt to the link dependencies to address build failures
  on Ubuntu systems.
- Made various small changes to the Makefile and the source code
  that should help with Mac OS&nbsp;X compatibility.
- The Composite and Resample SOPs now correctly copy the input grid&rsquo;s
  metadata to the output grid.


@htmlonly <a name="v0_90_1_changes"></a>@endhtmlonly
@par
<B>Version 0.90.1</B> - <I>August 7 2012</I>
- Fixed a bug in the
  @vdblink::math::BBox::getCenter() BBox::getCenter()@endlink method.
- Added missing header files to various files.
- @vdblink::io::File::NameIterator::gridName()
  io::File::NameIterator::gridName()@endlink now returns a unique name
  of the form <TT>"name[1]"</TT>, <TT>"name[2]"</TT>, etc. if a file
  contains multiple grids with the same name.
- Fixed a bug in the Writer SOP that caused grid names to be discarded.
- The Resample SOP now correctly sets the background value of the
  output grid.


@htmlonly <a name="v0_90_0_changes"></a>@endhtmlonly
@par
<B>Version 0.90.0</B> - <I>August 3 2012</I> (initial public release)
- Added a basic GL viewer for OpenVDB files.
- Greatly improved the performance of two commonly-used @c Tree methods,
  @vdblink::tree::Tree::evalActiveVoxelBoundingBox()
  evalActiveVoxelBoundingBox()@endlink
  and @vdblink::tree::Tree::memUsage() memUsage()@endlink.
- Eliminated the @c GridMap class.  File I/O now uses STL containers
  of grid pointers instead.
- Refactored stencil-based tools (Gradient, Laplacian, etc.) and rewrote
  some of them for generality and better performance.  Most now behave
  correctly for grids with nonlinear index-to-world transforms.
- Added a @link FiniteDifference.h library@endlink of index-space finite
  difference operators.
- Added a Hermite grid type that compactly
  stores each voxel&rsquo;s upwind normals and can be used to convert volumes
  to and from polygonal meshes.
- Added a @link PointScatter.h tool@endlink (and a Houdini SOP)
  to scatter points randomly throughout a volume.

*/<|MERGE_RESOLUTION|>--- conflicted
+++ resolved
@@ -15,6 +15,11 @@
 - Remove some logic for compilers older than Visual&nbsp;Studio&nbsp;2019.
 - Add support for default value metadata when creating AttributeArrays or
   appending to an AttributeSet.
+- Added new group inspection methods to the
+  @vdblink::points::AttributeSet::Descriptor AttributeSet::Descriptor@endlink.
+- Introduced a @vdblink::points::StringMetaCache StringMetaCache@endlink class
+  for convenient string attribute metadata lookup and performed some minor
+  optimizations.
 
 @par
 Bug fixes:
@@ -39,17 +44,6 @@
 - Platonic SOP is now verbified.
 - Extend all SOP references to support VDB Points.
 
-
-@par
-Improvements:
-<<<<<<< HEAD
-- Introduced a @vdblink::points::StringMetaCache StringMetaCache@endlink class
-  for convenient string attribute metadata lookup and performed some minor
-  optimizations.
-=======
-- Added new group inspection methods to the
-  @vdblink::points::AttributeSet::Descriptor AttributeSet::Descriptor@endlink.
->>>>>>> 5984ca76
 
 @htmlonly <a name="v7_0_0_changes"></a>@endhtmlonly
 @par
