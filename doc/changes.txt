--- conflicted
+++ resolved
@@ -39,11 +39,9 @@
 - Fixed some build issues with the Houdini plugin on Windows.
 - Standardized the library components install paths for the OpenVDB
   Houdini shared library.
-<<<<<<< HEAD
-- Fixed an indexing typo in @vdblink::tools::Filter tools::Filter@endlink.
-=======
 - Add a new Houdini ABI test binary.
->>>>>>> 9bdc7c2e
+- Fixed an indexing typo in tools::Filter.
+  <I>[Contributed&nbsp;by&nbsp;Yuanming&nbsp;Hu]</I>
 
 @par
 New features:
